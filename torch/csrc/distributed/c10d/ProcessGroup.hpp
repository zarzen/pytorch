--- conflicted
+++ resolved
@@ -258,22 +258,9 @@
   // For implementers of ProcessGroup API and advanced users only.
   // Note: this function will be deprecated in near future.
   virtual c10::intrusive_ptr<ProcessGroup::Work> _allgather_base(
-<<<<<<< HEAD
       std::vector<at::Tensor>& outputTensors,
       std::vector<at::Tensor>& inputTensors,
       const AllgatherOptions& opts = AllgatherOptions()) = 0;
-=======
-      at::Tensor& /* outputBuffer */,
-      at::Tensor& /* inputBuffer */,
-      const AllgatherOptions& /* opts */ = AllgatherOptions()) {
-    TORCH_CHECK(
-        false,
-        c10::str(
-            "ProcessGroup ",
-            getBackendName(),
-            "does not support _allgather_base"));
-  }
->>>>>>> 97f29bda
 
   // This function is deprecated and will be moved out of ProcessGroup to comms:
   // * do not add dependencies on this function,
