--- conflicted
+++ resolved
@@ -12,34 +12,34 @@
 
   void PySavedVariableHooks::call_pack_hook(at::Tensor &tensor) {
     py::gil_scoped_acquire acquire;
+    auto pack_hook = py::reinterpret_borrow<py::function>(pack_hook_); // borrows the reference to the hook
     auto wrapped = THPVariable_Wrap(tensor); // here, we own the reference
     py::object obj = py::reinterpret_steal<py::object>(wrapped); // obj steals the reference
-    py::object packed = pack_hook_(obj); // packed is a new object with a reference
+    py::object packed = pack_hook(obj); // packed is a new object with a reference
     data_ = packed.release().ptr(); // steals the reference
-    // obj is decrefed on exit, but we will manually decref data_ when the saved variable is released
+    // pack_hook, obj are decrefed on exit, but we will manually decref data_ when the saved variable is released
+    // pack_hook_ is left as is
   }
 
   at::Tensor PySavedVariableHooks::call_unpack_hook() {
     py::gil_scoped_acquire acquire;
+    auto unpack_hook = py::reinterpret_borrow<py::function>(unpack_hook_);
     py::object obj = py::cast<py::object>(data_); // copies the content of data_
-    py::object res = unpack_hook_(obj); // new object, comes with a reference
+    py::object res = unpack_hook(obj); // new object, comes with a reference
     PyObject* ptr = res.ptr(); // borrows from, we only need this to be alive as long as res is alive
     TORCH_CHECK_TYPE(THPVariable_Check(ptr), "Output of saved tensor unpack_hook expected to be a Tensor but got result of type ", THPUtils_typename(ptr));
     return THPVariable_Unpack(ptr);
-    // obj and res are decrefed on exit
+    // unpack_hook, obj and res are decrefed on exit
+    // unpack_hook_ is left as is
   }
 
   PySavedVariableHooks::~PySavedVariableHooks() {
-<<<<<<< HEAD
-    if (data_) {
-      Py_DECREF(data_);
-=======
-      // If python is already dead, leak the wrapped python objects
+    // If python is already dead, leak the wrapped python objects
     if (Py_IsInitialized()) {
       pybind11::gil_scoped_acquire gil;
       Py_XDECREF(pack_hook_);
       Py_XDECREF(unpack_hook_);
->>>>>>> a842cf12
+      Py_XDECREF(data_);
     }
   }
 }}