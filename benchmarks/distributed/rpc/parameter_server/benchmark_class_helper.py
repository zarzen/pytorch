--- conflicted
+++ resolved
@@ -12,14 +12,9 @@
     "DdpSparseRpcTrainer": DdpSparseRpcTrainer
 }
 
-<<<<<<< HEAD
-ps_map = {
+server_map = {
     "AverageParameterServer": AverageParameterServer,
     "AverageBatchParameterServer": AverageBatchParameterServer
-=======
-server_map = {
-    "AverageParameterServer": AverageParameterServer
->>>>>>> 3ce5ec65
 }
 
 model_map = {
