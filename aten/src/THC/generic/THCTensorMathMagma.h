--- conflicted
+++ resolved
@@ -11,11 +11,6 @@
     THCTensor* ra_,
     THCTensor* b_,
     THCTensor* a_);
-<<<<<<< HEAD
-TORCH_CUDA_CU_API void THCTensor_(
-    geqrf)(THCState* state, THCTensor* ra_, THCTensor* rtau_, THCTensor* a_);
-=======
->>>>>>> 8be5b1ca
 
 #endif // defined(THC_REAL_IS_FLOAT) || defined(THC_REAL_IS_DOUBLE)
 
