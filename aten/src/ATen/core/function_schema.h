--- conflicted
+++ resolved
@@ -130,16 +130,7 @@
           && lhs.alias_info() == rhs.alias_info();
 }
 
-<<<<<<< HEAD
-struct OperatorName final {
-  std::string name;
-  std::string overload_name;
-  OperatorName(const std::string& name, const std::string& overload_name)
-      : name(name), overload_name(overload_name) {}
-};
-=======
 bool operator==(const FunctionSchema& lhs, const FunctionSchema& rhs);
->>>>>>> a60e8b51
 
 struct FunctionSchema {
   FunctionSchema(
