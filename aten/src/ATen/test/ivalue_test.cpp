#include <ATen/ATen.h>
#include <gmock/gmock.h>
#include <gtest/gtest.h>
#include <torch/torch.h>
#include <c10/util/intrusive_ptr.h>
#include <ATen/core/Dict.h>

// Snippets for checking assembly.
c10::IValue inspectTupleConstruction() {
  std::tuple<std::string, std::string> s = std::make_tuple(
      "abcdefghijklmnopqrstuvwxyz", "ABCDEFGHIJKLMNOPQRSTUVWXYZ");
  return c10::IValue(s);
}

namespace c10 {

// NOLINTNEXTLINE(cppcoreguidelines-avoid-non-const-global-variables)
TEST(IValueTest, Basic) {
  c10::List<int64_t> foo({3, 4, 5});
  ASSERT_EQ(foo.use_count(), 1);
  IValue bar{foo};
  ASSERT_EQ(foo.use_count(), 2);
  auto baz = bar;
  ASSERT_EQ(foo.use_count(), 3);
  auto foo2 = std::move(bar);
  ASSERT_EQ(foo.use_count(), 3);
  ASSERT_TRUE(foo2.isIntList());
  // NOLINTNEXTLINE(bugprone-use-after-move,clang-analyzer-cplusplus.Move)
  ASSERT_TRUE(bar.isNone());
  foo2 = IValue(4.0);
  ASSERT_TRUE(foo2.isDouble());
  ASSERT_EQ(foo2.toDouble(), 4.0);
  ASSERT_EQ(foo.use_count(), 2);
  ASSERT_TRUE(baz.toIntVector() == std::vector<int64_t>({3, 4, 5}));

  auto move_it = std::move(baz).toIntList();
  ASSERT_EQ(foo.use_count(), 2);
  // NOLINTNEXTLINE(bugprone-use-after-move)
  ASSERT_TRUE(baz.isNone());
  IValue i(4);
  ASSERT_TRUE(i.isInt());
  ASSERT_EQ(i.toInt(), 4);
  IValue dlist(c10::List<double>({3.5}));
  ASSERT_TRUE(dlist.isDoubleList());
  ASSERT_TRUE(dlist.toDoubleVector() == std::vector<double>({3.5}));
  std::move(dlist).toDoubleList();
  // NOLINTNEXTLINE(bugprone-use-after-move)
  ASSERT_TRUE(dlist.isNone());
  dlist = IValue(c10::List<double>({3.4}));
  ASSERT_TRUE(dlist.toDoubleVector() == std::vector<double>({3.4}));
  IValue the_list(
      at::ivalue::Tuple::create({IValue(3.4), IValue(4), IValue(foo)}));
  ASSERT_EQ(foo.use_count(), 3);
  ASSERT_TRUE(the_list.isTuple());
  auto first = the_list.toTuple()->elements()[1];
  ASSERT_EQ(first.toInt(), 4);
  at::Tensor tv = at::rand({3, 4});
  IValue ten(tv);
  ASSERT_EQ(tv.use_count(), 2);
  auto ten2 = ten;
  ASSERT_EQ(tv.use_count(), 3);
  ASSERT_TRUE(ten2.toTensor().equal(ten.toTensor()));
  std::move(ten2).toTensor();
  ASSERT_EQ(tv.use_count(), 2);

  auto elem1 = c10::complex<double>(3, 4);
  auto elem2 = c10::complex<double>(3, -4);
  auto elem3 = c10::complex<double>(5, 0);
  c10::List<c10::complex<double>> foo1({elem1, elem2, elem3});
  ASSERT_EQ(foo1.use_count(), 1);
  IValue bar1{foo1};
  ASSERT_EQ(foo1.use_count(), 2);
  auto baz1 = bar1;
  ASSERT_EQ(foo1.use_count(), 3);
  auto foo12 = std::move(bar1);
  ASSERT_EQ(foo1.use_count(), 3);
  ASSERT_TRUE(foo12.isComplexDoubleList());
  ASSERT_EQ(foo12.toComplexDoubleList(), foo1);

  // NOLINTNEXTLINE(bugprone-use-after-move,clang-analyzer-cplusplus.Move)
  ASSERT_TRUE(bar1.isNone());
  auto foo3 = IValue(c10::complex<double>(3, 4));
  ASSERT_TRUE(foo3.isComplexDouble());
  ASSERT_EQ(foo3.toComplexDouble(), c10::complex<double>(3,4));

  ASSERT_TRUE(baz1.toComplexDoubleVector() == std::vector<c10::complex<double>>({elem1, elem2, elem3}));
  IValue complex_tuple(
      at::ivalue::Tuple::create({IValue(c10::complex<double>(3.4, 4.7)), IValue(foo1)}));
  ASSERT_TRUE(complex_tuple.isTuple());
  ASSERT_EQ(complex_tuple.toTuple()->elements()[0].toComplexDouble(), c10::complex<double>(3.4, 4.7));
  ASSERT_EQ(complex_tuple.toTuple()->elements()[1], foo1);
}

// NOLINTNEXTLINE(cppcoreguidelines-avoid-non-const-global-variables)
TEST(IValueTest, BasicStorage) {
  at::Storage emptyStorage;
  at::Storage nonemptyStorage(at::rand({3, 4}).storage());
  IValue ivEmpty(emptyStorage);
  IValue ivNonempty(nonemptyStorage);

  ASSERT_TRUE(ivEmpty.isStorage());
  ASSERT_TRUE(ivNonempty.isStorage());
  ASSERT_EQ(emptyStorage.unsafeGetStorageImpl(), ivEmpty.toStorage().unsafeGetStorageImpl());
  ASSERT_EQ(nonemptyStorage.unsafeGetStorageImpl(), ivNonempty.toStorage().unsafeGetStorageImpl());
}

// NOLINTNEXTLINE(cppcoreguidelines-avoid-non-const-global-variables)
TEST(IValueTest, ComplexDict) {
  typedef c10::complex<double> c_type;
  c10::Dict<c_type, c_type> m;
  auto num1 = c_type(2.3, -3.5);
  auto num2 = c_type(0, 5);
  m.insert(num1, 2 * num1);
  m.insert(num2, 2 * num2);
  IValue dict(std::move(m));
  auto m_ = dict.toGenericDict();
  ASSERT_EQ(m_.at(num1), 2 * num1);
  ASSERT_EQ(m_.at(num2), 2 * num2);
}
<<<<<<< HEAD

// NOLINTNEXTLINE(cppcoreguidelines-avoid-magic-numbers)
static std::array<IValue, 16> makeSampleIValues() {
  return {
    IValue(),
    // NOLINTNEXTLINE(cppcoreguidelines-avoid-magic-numbers)
    at::rand({3, 4}),
    // NOLINTNEXTLINE(cppcoreguidelines-avoid-magic-numbers)
    at::rand({3, 4}).storage(),
    // NOLINTNEXTLINE(cppcoreguidelines-avoid-magic-numbers)
    1.5,
    // NOLINTNEXTLINE(cppcoreguidelines-avoid-magic-numbers)
    c10::complex<double>(2.5, -0.5),
    // NOLINTNEXTLINE(cppcoreguidelines-avoid-magic-numbers)
    42,
    true,
    // NOLINTNEXTLINE(cppcoreguidelines-avoid-magic-numbers)
    std::make_tuple(23, "hello"),
    "hello",
    c10::make_intrusive<caffe2::Blob>(),
    // NOLINTNEXTLINE(cppcoreguidelines-avoid-magic-numbers)
    c10::List<int64_t>({1, 2, 3}),
    c10::Dict<std::string, std::string>(),
    c10::make_intrusive<ivalue::Future>(FloatType::get()),
    c10::Device(c10::DeviceType::CPU, 0),
    c10::Stream(c10::Stream::DEFAULT, c10::Device(c10::DeviceType::CPU, 0)),
    c10::make_intrusive<ivalue::Object>(c10::StrongTypePtr(nullptr, ClassType::create("class1", {})), 1),
  };
}

// NOLINTNEXTLINE(cppcoreguidelines-avoid-magic-numbers)
static std::array<IValue, 16> makeMoreSampleIValues() {
  return {
    IValue(),
    // NOLINTNEXTLINE(cppcoreguidelines-avoid-magic-numbers)
    at::rand({3, 4}),
    // NOLINTNEXTLINE(cppcoreguidelines-avoid-magic-numbers)
    at::rand({3, 4}).storage(),
    // NOLINTNEXTLINE(cppcoreguidelines-avoid-magic-numbers)
    2.5,
    // NOLINTNEXTLINE(cppcoreguidelines-avoid-magic-numbers)
    c10::complex<double>(2.7, -0.3),
    // NOLINTNEXTLINE(cppcoreguidelines-avoid-magic-numbers)
    43,
    false,
    std::make_tuple(1, "goodbye"),
    "goodbye",
    c10::make_intrusive<caffe2::Blob>(),
    // NOLINTNEXTLINE(cppcoreguidelines-avoid-magic-numbers)
    c10::List<int64_t>({4, 5, 6}),
    c10::Dict<std::string, std::string>(),
    c10::make_intrusive<ivalue::Future>(IntType::get()),
    c10::Device(c10::DeviceType::CUDA, 2),
    c10::Stream(c10::Stream::DEFAULT, c10::Device(c10::DeviceType::CUDA, 1)),
    c10::make_intrusive<ivalue::Object>(c10::StrongTypePtr(nullptr, ClassType::create("class2", {})), 2),
  };}
=======
static std::array<IValue, 5> makeSampleIValues() {
  return { at::rand({3, 4}), "hello", 42, true, 1.5 };
}

static std::array<IValue, 5> makeMoreSampleIValues() {
  return { at::rand({3, 4}), "goodbye", 23, false, 0.5 };
}
>>>>>>> dd981ff1

// IValue::operator== doesn't seem to work on Tensors.
#define EXPECT_IVALUE_EQ(a, b)                          \
  EXPECT_EQ((a).isTensor(), (b).isTensor());            \
  if ((a).isTensor()) {                                 \
    EXPECT_TRUE((a).toTensor().equal((b).toTensor()));  \
  } else {                                              \
    EXPECT_EQ((a), (b));                                \
  }

// NOLINTNEXTLINE(cppcoreguidelines-avoid-non-const-global-variables)
TEST(IValueTest, Swap) {
  // swap() has the following 3 cases: tensor, intrusive_ptr, or
  // neither. Exercise all pairs of the three.

  auto sampleInputs = makeSampleIValues();
  auto sampleTargets = makeMoreSampleIValues();
  for (const auto& input: sampleInputs) {
    for (const auto& target: sampleTargets) {
      IValue a(input);
      IValue b(target);
      EXPECT_IVALUE_EQ(a, input);
      EXPECT_IVALUE_EQ(b, target);
      a.swap(b);
      EXPECT_IVALUE_EQ(a, target);
      EXPECT_IVALUE_EQ(b, input);
    }
  }
}

// NOLINTNEXTLINE(cppcoreguidelines-avoid-non-const-global-variables)
TEST(IValueTest, CopyConstruct) {
  auto sampleInputs = makeSampleIValues();
  for (const IValue& v: sampleInputs) {
    IValue copy(v);
    EXPECT_IVALUE_EQ(copy, v);
  }
}

// NOLINTNEXTLINE(cppcoreguidelines-avoid-non-const-global-variables)
TEST(IValueTest, MoveConstruct) {
  auto sampleInputs = makeSampleIValues();
  for (const IValue& v: sampleInputs) {
    IValue source(v);
    IValue target(std::move(source));
    EXPECT_IVALUE_EQ(target, v);
    // NOLINTNEXTLINE(bugprone-use-after-move,clang-analyzer-cplusplus.Move)
    EXPECT_TRUE(source.isNone());
  }
}

// NOLINTNEXTLINE(cppcoreguidelines-avoid-non-const-global-variables)
TEST(IValueTest, CopyAssign) {
  auto sampleInputs = makeSampleIValues();
  auto sampleTargets = makeMoreSampleIValues();

  for (const IValue& input: sampleInputs) {
    for (const IValue& target: sampleTargets) {
      IValue copyTo(target);
      IValue copyFrom(input);
      copyTo = copyFrom;
      EXPECT_IVALUE_EQ(copyTo, input);
      EXPECT_IVALUE_EQ(copyFrom, input);
      EXPECT_IVALUE_EQ(copyTo, copyFrom);
    }
  }
}

// NOLINTNEXTLINE(cppcoreguidelines-avoid-non-const-global-variables)
TEST(IValueTest, MoveAssign) {
  auto sampleInputs = makeSampleIValues();
  auto sampleTargets = makeMoreSampleIValues();

  for (const IValue& input: sampleInputs) {
    for (const IValue& target: sampleTargets) {
      IValue moveTo(target);
      IValue moveFrom(input);
      moveTo = std::move(moveFrom);
      EXPECT_IVALUE_EQ(moveTo, input);
      // NOLINTNEXTLINE(bugprone-use-after-move,clang-analyzer-cplusplus.Move)
      EXPECT_TRUE(moveFrom.isNone());
    }
  }
}

// NOLINTNEXTLINE(cppcoreguidelines-avoid-non-const-global-variables)
TEST(IValueTest, Tuple) {
  std::tuple<int64_t, at::Tensor> t = std::make_tuple(123, at::randn({1}));
  auto iv = IValue(t);
  auto t_ = iv.to<std::tuple<int64_t, at::Tensor>>();
  ASSERT_EQ(std::get<0>(t_), 123);
  ASSERT_EQ(
      std::get<1>(t_).item().to<float>(), std::get<1>(t).item().to<float>());
}

// NOLINTNEXTLINE(cppcoreguidelines-avoid-non-const-global-variables)
TEST(IValueTest, unsafeRemoveAttr) {
  auto cu = std::make_shared<CompilationUnit>();
  auto cls = ClassType::create("foo.bar", cu);
  cls->addAttribute("attr1", TensorType::get());
  cls->addAttribute("attr2", TensorType::get());
  auto obj = c10::ivalue::Object::create(
      c10::StrongTypePtr(cu, cls), cls->numAttributes());
  obj->unsafeRemoveAttr("attr1");
  // attr1 is not removed in the type
  ASSERT_TRUE(cls->hasAttribute("attr1"));
  ASSERT_TRUE(cls->hasAttribute("attr2"));
  ASSERT_TRUE(obj->slots().size() == 1);
}

// NOLINTNEXTLINE(cppcoreguidelines-avoid-non-const-global-variables)
TEST(IValueTest, TuplePrint) {
  {
    IValue tp = std::make_tuple(3);

    std::stringstream ss;
    ss << tp;
    ASSERT_EQ(ss.str(), "(3,)");
  }

  {
    IValue tp = std::make_tuple(3, 3);
    std::stringstream ss;
    ss << tp;
    ASSERT_EQ(ss.str(), "(3, 3)");
  }
}

// NOLINTNEXTLINE(cppcoreguidelines-avoid-non-const-global-variables)
TEST(IValueTest, ComplexIValuePrint) {
  {
    IValue complex(c10::complex<double>(2, -3));
    std::stringstream ss;
    ss << complex;
    ASSERT_EQ(ss.str(), "2.-3.j");
  }

  {
    IValue complex(c10::complex<double>(2, 0));
    std::stringstream ss;
    ss << complex;
    ASSERT_EQ(ss.str(), "2.+0.j");
  }

  {
    IValue complex(c10::complex<double>(0, 3));
    std::stringstream ss;
    ss << complex;
    ASSERT_EQ(ss.str(), "0.+3.j");
  }
}

// NOLINTNEXTLINE(cppcoreguidelines-avoid-non-const-global-variables)
TEST(IValueTest, Complex) {
  auto c = c10::complex<double>(2, 3);
  auto c_ = c10::complex<double>(2, -3);
  IValue c1(c), c2(c_), c3{at::Scalar(c)};

  ASSERT_TRUE(c1.isComplexDouble());
  ASSERT_TRUE(c3.isComplexDouble());

  ASSERT_EQ(c, c1.toComplexDouble());
  ASSERT_FALSE(c1 == c2);
  ASSERT_TRUE(c1 == c3);

  ASSERT_TRUE(c1.isScalar());
  ASSERT_TRUE(c2.toScalar().equal(c_));
}

// NOLINTNEXTLINE(cppcoreguidelines-avoid-non-const-global-variables)
TEST(IValueTest, BasicFuture) {
  auto f1 = c10::make_intrusive<ivalue::Future>(IntType::get());
  ASSERT_FALSE(f1->completed());

  f1->markCompleted(IValue(42));
  ASSERT_TRUE(f1->completed());
  ASSERT_EQ(42, f1->value().toInt());
  IValue iv(f1);
  ASSERT_EQ(42, iv.toFuture()->value().toInt());
}

// NOLINTNEXTLINE(cppcoreguidelines-avoid-non-const-global-variables)
TEST(IValueTest, FutureCallbacks) {
  auto f2 = c10::make_intrusive<ivalue::Future>(IntType::get());
  int calledTimesA = 0;
  int calledTimesB = 0;
  f2->addCallback([&calledTimesA](ivalue::Future& f2) {
    ASSERT_TRUE(f2.completed());
    ASSERT_EQ(f2.value().toInt(), 43);
    ++calledTimesA;
  });
  f2->markCompleted(IValue(43));
  ASSERT_EQ(calledTimesA, 1);
  ASSERT_EQ(calledTimesB, 0);
  // Post-markCompleted()
  f2->addCallback([&calledTimesB](ivalue::Future& f2) {
    ASSERT_TRUE(f2.completed());
    ASSERT_EQ(f2.value().toInt(), 43);
    ++calledTimesB;
  });
  ASSERT_EQ(calledTimesA, 1);
  ASSERT_EQ(calledTimesB, 1);
  ASSERT_FALSE(f2->hasError());
}

// NOLINTNEXTLINE(cppcoreguidelines-avoid-non-const-global-variables)
TEST(IValueTest, FutureExceptions) {
  auto f3 = c10::make_intrusive<ivalue::Future>(IntType::get());
  int calledTimes = 0;
  f3->addCallback([&calledTimes](ivalue::Future& f3) {
    ASSERT_TRUE(f3.completed());
    try {
      (void)f3.value();
    } catch (const std::exception& e) {
      if (std::string(e.what()) == "My Error") {
        ++calledTimes;
      }
    }
  });
  ivalue::Future::FutureError err("My Error");
  f3->setError(std::make_exception_ptr(err));
  ASSERT_EQ(calledTimes, 1);
  ASSERT_TRUE(f3->hasError());
  ASSERT_EQ(f3->tryRetrieveErrorMessage(), std::string("My Error"));
}

// NOLINTNEXTLINE(cppcoreguidelines-avoid-non-const-global-variables)
TEST(IValueTest, FutureSetError) {
  auto f1 = c10::make_intrusive<ivalue::Future>(IntType::get());
  f1->setError(std::make_exception_ptr(std::runtime_error("foo")));
  try {
    f1->setError(std::make_exception_ptr(std::runtime_error("bar")));
    FAIL() << "Expected to throw";
  } catch (std::exception& e) {
    EXPECT_THAT(e.what(), ::testing::HasSubstr("Error already set"));
    EXPECT_THAT(e.what(), ::testing::HasSubstr("foo"));
    EXPECT_THAT(e.what(), ::testing::HasSubstr("bar"));
  }
}


// NOLINTNEXTLINE(cppcoreguidelines-avoid-non-const-global-variables)
TEST(IValueTest, ValueEquality) {
  EXPECT_EQ(IValue("asdf"), IValue("asdf"));
  EXPECT_NE(IValue("asdf"), IValue("ASDF"));
  EXPECT_NE(IValue("2"), IValue(2));
  EXPECT_EQ(IValue(1), IValue(1));

  // Check the equals() variant that returns an IValue
  auto res = IValue("asdf").equals("asdf");
  EXPECT_TRUE(res.isBool());
  EXPECT_TRUE(res.toBool());

  res = IValue("asdf").equals(1);
  EXPECT_TRUE(res.isBool());
  EXPECT_FALSE(res.toBool());
}

// NOLINTNEXTLINE(cppcoreguidelines-avoid-non-const-global-variables)
TEST(IValueTest, TensorEquality) {
  auto rawTensor = torch::zeros({2, 3});
  auto rawTensorCopy = rawTensor.clone();
  auto t = IValue(rawTensor);
  auto tCopy = IValue(rawTensorCopy);

  // This should throw, because elementwise equality is ambiguous for
  // multi-element Tensors.
  auto testEquality = []() {
    return IValue(torch::ones({2, 3})) == IValue(torch::rand({2, 3}));
  };
  // NOLINTNEXTLINE(hicpp-avoid-goto,cppcoreguidelines-avoid-goto)
  EXPECT_ANY_THROW(testEquality());

  // equals() should return a tensor of all `true`.
  IValue eqTensor = t.equals(tCopy);
  EXPECT_TRUE(eqTensor.isTensor());
  auto booleanTrue = torch::ones({2, 3}).to(torch::kBool);
  EXPECT_TRUE(eqTensor.toTensor().equal(booleanTrue));

  // Test identity checking
  EXPECT_TRUE(t.is(t));
  EXPECT_FALSE(t.is(tCopy));
  // NOLINTNEXTLINE(performance-unnecessary-copy-initialization)
  IValue tReference = t;
  EXPECT_TRUE(t.is(tReference));
}

// NOLINTNEXTLINE(cppcoreguidelines-avoid-non-const-global-variables)
TEST(IValueTest, ListEquality) {
  IValue c1 = std::vector<int64_t>{0, 1, 2, 3};
  IValue c2 = std::vector<int64_t>{0, 1, 2, 3};
  IValue c3 = std::vector<int64_t>{0, 1, 2, 3, 4};
  EXPECT_EQ(c1, c1);
  EXPECT_EQ(c1, c2);
  EXPECT_FALSE(c1.is(c2));
  EXPECT_NE(c1, c3);
  EXPECT_NE(c2, c3);
}

// NOLINTNEXTLINE(cppcoreguidelines-avoid-non-const-global-variables)
TEST(IValueTest, DictEquality) {
  auto innerDict = c10::Dict<std::string, std::string>();
  innerDict.insert("foo", "bar");

  auto d1 = c10::Dict<std::string, c10::Dict<std::string, std::string>>();
  d1.insert("one", innerDict);
  d1.insert("two", innerDict);
  d1.insert("three", innerDict);
  auto c1 = IValue(d1);

  auto d2 = c10::Dict<std::string, c10::Dict<std::string, std::string>>();
  d2.insert("one", innerDict.copy());
  d2.insert("two", innerDict.copy());
  d2.insert("three", innerDict.copy());
  auto c2 = IValue(d2);

  auto d3 = c10::Dict<std::string, c10::Dict<std::string, std::string>>();
  d3.insert("one", innerDict.copy());
  d3.insert("two", innerDict.copy());
  d3.insert("three", innerDict.copy());
  d3.insert("four", innerDict.copy());
  auto c3 = IValue(d3);

  auto d4 = c10::Dict<std::string, c10::Dict<std::string, std::string>>();
  d4.insert("one", innerDict.copy());
  d4.insert("two", innerDict.copy());
  auto innerDictNotEqual = c10::Dict<std::string, std::string>();
  innerDictNotEqual.insert("bar", "foo");
  d4.insert("three", innerDictNotEqual);
  auto c4 = IValue(d4);

  EXPECT_EQ(c1, c1);
  EXPECT_EQ(c1, c2);
  EXPECT_FALSE(c1.is(c2));
  EXPECT_NE(c1, c3);
  EXPECT_NE(c2, c3);
  EXPECT_NE(c1, c4);
  EXPECT_NE(c2, c4);
}

// NOLINTNEXTLINE(cppcoreguidelines-avoid-non-const-global-variables)
TEST(IValueTest, DictEqualityDifferentOrder) {
  auto d1 = c10::Dict<std::string, int64_t>();
  d1.insert("one", 1);
  d1.insert("two", 2);
  auto d2 = c10::Dict<std::string, int64_t>();
  d2.insert("two", 2);
  d2.insert("one", 1);

  EXPECT_EQ(d1, d2);
}

// NOLINTNEXTLINE(cppcoreguidelines-avoid-non-const-global-variables)
TEST(IValueTest, ListNestedEquality) {
  IValue c1 = std::vector<std::vector<int64_t>>({{0}, {0, 1}, {0, 1, 2}});
  IValue c2 = std::vector<std::vector<int64_t>>({{0}, {0, 1}, {0, 1, 2}});
  IValue c3 = std::vector<std::vector<int64_t>>({{1}, {0, 1}, {0, 1, 2}});
  EXPECT_EQ(c1, c1);
  EXPECT_EQ(c1, c2);
  EXPECT_NE(c1, c3);
  EXPECT_NE(c2, c3);
}

// NOLINTNEXTLINE(cppcoreguidelines-avoid-non-const-global-variables)
TEST(IValueTest, StreamEquality) {
  at::Device device1 =  at::Device(kCUDA, 0);
  at::Device device2 = at::Device(kCUDA, 1);
  c10::Stream stream1 = c10::Stream(c10::Stream::Default::DEFAULT, device1);
  c10::Stream stream2 = c10::Stream(c10::Stream::Default::DEFAULT, device2);
  IValue lhs(stream1);
  IValue rhs_different(stream2);
  IValue rhs_same(stream1);
  EXPECT_FALSE(lhs.equals(rhs_different).toBool());
  EXPECT_TRUE(lhs.equals(rhs_same).toBool());
}

// NOLINTNEXTLINE(cppcoreguidelines-avoid-non-const-global-variables)
TEST(IValueTest, EnumEquality) {
  auto cu = std::make_shared<CompilationUnit>();
  IValue int_ivalue_1(1);
  IValue int_ivalue_2(2);
  IValue str_ivalue_1("1");
  auto int_enum_type1 = EnumType::create(
      "enum_class_1",
      IntType::get(),
      {{"enum_name_1", int_ivalue_1}, {"enum_name_2", int_ivalue_2}},
      cu);
  auto int_enum_type2 = EnumType::create(
      "enum_class_2",
      IntType::get(),
      {{"enum_name_1", int_ivalue_1}, {"enum_name_2", int_ivalue_2}},
      cu);
  auto string_enum_type = EnumType::create(
      "enum_class_3", StringType::get(), {{"enum_name_1", str_ivalue_1}}, cu);

  EXPECT_EQ(
      IValue(c10::make_intrusive<ivalue::EnumHolder>(
          int_enum_type1, "enum_name_1", int_ivalue_1)),
      IValue(c10::make_intrusive<ivalue::EnumHolder>(
          int_enum_type1, "enum_name_1", int_ivalue_1))
  );

  EXPECT_NE(
      IValue(c10::make_intrusive<ivalue::EnumHolder>(
          int_enum_type1, "enum_name_1", int_ivalue_1)),
      IValue(c10::make_intrusive<ivalue::EnumHolder>(
          int_enum_type2, "enum_name_1", int_ivalue_1))
  );

  EXPECT_NE(
      IValue(c10::make_intrusive<ivalue::EnumHolder>(
          int_enum_type1, "enum_name_1", int_ivalue_1)),
      IValue(c10::make_intrusive<ivalue::EnumHolder>(
          int_enum_type1, "enum_name_2", int_ivalue_2))
  );

  EXPECT_NE(
      IValue(c10::make_intrusive<ivalue::EnumHolder>(
          int_enum_type1, "enum_name_1", int_ivalue_1)),
      IValue(c10::make_intrusive<ivalue::EnumHolder>(
          string_enum_type, "enum_name_1", str_ivalue_1))
  );
}

// NOLINTNEXTLINE(cppcoreguidelines-avoid-non-const-global-variables)
TEST(IValueTest, isPtrType) {
  IValue tensor(at::rand({3, 4}));
  IValue undefinedTensor((at::Tensor()));
  IValue integer(42);
  IValue str("hello");

  EXPECT_TRUE(tensor.isPtrType());
  EXPECT_FALSE(undefinedTensor.isPtrType());
  EXPECT_FALSE(integer.isPtrType());
  EXPECT_TRUE(str.isPtrType());
}

// NOLINTNEXTLINE(cppcoreguidelines-avoid-non-const-global-variables)
TEST(IValueTest, isAliasOf) {
  auto sampleIValues = makeSampleIValues();
  for (auto& iv: sampleIValues) {
    for (auto& iv2: sampleIValues) {
      if (&iv == &iv2 && iv.isPtrType()) {
        EXPECT_TRUE(iv.isAliasOf(iv2));
      } else {
        EXPECT_FALSE(iv.isAliasOf(iv2));
      }
    }
  }
}

// NOLINTNEXTLINE(cppcoreguidelines-avoid-non-const-global-variables)
TEST(IValueTest, internalToPointer) {
  IValue tensor(at::rand({3, 4}));
  IValue str("hello");

  EXPECT_EQ(tensor.internalToPointer(), tensor.unsafeToTensorImpl());
  EXPECT_NE(str.internalToPointer(), nullptr);

  IValue nullStr((c10::intrusive_ptr<ivalue::ConstantString>()));
  ASSERT_TRUE(nullStr.isString());
  EXPECT_EQ(nullStr.internalToPointer(), nullptr);
}

// NOLINTNEXTLINE(cppcoreguidelines-avoid-non-const-global-variables)
TEST(IValueTest, IdentityComparisonAndHashing) {
  at::Tensor t1 = at::rand({3, 4});
  at::Tensor t2 = at::rand({3, 4});
  IValue tv1(t1), tv2(t2);
  IValue tv1b(t1);

  EXPECT_EQ(tv1.hash(), tv1b.hash());
  EXPECT_NE(tv1.hash(), tv2.hash());

  EXPECT_TRUE(tv1.is(tv1));
  EXPECT_TRUE(tv1.is(tv1b));
  EXPECT_TRUE(tv1b.is(tv1));
  EXPECT_TRUE(tv2.is(tv2));

  EXPECT_FALSE(tv1.is(tv2));
  EXPECT_FALSE(tv2.is(tv1));

  IValue none;
  IValue undefinedTensor((at::Tensor()));

  EXPECT_TRUE(none.is(undefinedTensor));
  EXPECT_TRUE(undefinedTensor.is(none));

  // Is this a bug? We should probably have a is b => a.hash() == b.hash()
  EXPECT_NE(none.hash(), undefinedTensor.hash());

  auto sampleIValues = makeSampleIValues();
  auto sampleIValues2 = makeSampleIValues();
  auto moreSampleIValues = makeMoreSampleIValues();

  ASSERT_EQ(sampleIValues.size(), moreSampleIValues.size());
  for (int ii = 0; ii < sampleIValues.size(); ++ii) {
    if (sampleIValues[ii].isComplexDouble() ||
        sampleIValues[ii].isBlob() ||
        sampleIValues[ii].isList() ||
        sampleIValues[ii].isFuture() ||
        sampleIValues[ii].isStream() ||
        sampleIValues[ii].isObject() ||
        sampleIValues[ii].isGenericDict()) {
      // Not hashable.
      continue;
    }
    // Tuples may or may not have the same hash across instantiations.
    if (!sampleIValues[ii].isTuple()) {
      // Constant strings will have the same pointer value.
      if (sampleIValues[ii].isPtrType() && !sampleIValues[ii].isString()) {
        EXPECT_NE(sampleIValues[ii].hash(), sampleIValues2[ii].hash())
          << " at index " << ii;
      } else {
        EXPECT_EQ(sampleIValues[ii].hash(), sampleIValues2[ii].hash())
          << " at index " << ii;
      }
    }
    if (!sampleIValues[ii].isNone() && !moreSampleIValues[ii].isNone()) {
      EXPECT_NE(sampleIValues[ii].hash(), moreSampleIValues[ii].hash())
        << " at index " << ii;
    }
  }
}

// NOLINTNEXTLINE(cppcoreguidelines-avoid-non-const-global-variables)
TEST(IValueTest, getSubValues) {
  // Scalars have no subvalues.
  IValue integer(42), float_(1.5), complex(c10::complex<double>(2, 3));

  IValue::HashAliasedIValues subvalues;

  integer.getSubValues(subvalues);
  EXPECT_TRUE(subvalues.empty());

  subvalues.clear();

  float_.getSubValues(subvalues);
  EXPECT_TRUE(subvalues.empty());

  subvalues.clear();

  complex.getSubValues(subvalues);
  EXPECT_TRUE(subvalues.empty());

  subvalues.clear();

  at::Tensor t1(at::rand({3, 4})), t2(at::rand({3, 4}));
  IValue tv1(t1), tv2(t2);
  IValue list(std::vector<at::Tensor>{t1, t2});
  IValue tuple(ivalue::Tuple::create({tv1, tv2}));

  c10::Dict<int64_t, at::Tensor> m;
  m.insert(1, t1);
  m.insert(2, t2);

  IValue dict(std::move(m));

  auto objType = ClassType::create(nullopt, {});
  objType->addAttribute("t1", tv1.type());
  objType->addAttribute("t2", tv2.type());

  auto o = ivalue::Object::create(StrongTypePtr(nullptr, objType), 2);
  o->setSlot(0, tv1);
  o->setSlot(1, tv2);

  IValue object(o);
  tv1.getSubValues(subvalues);
  EXPECT_EQ(subvalues.size(), 1);
  EXPECT_EQ(subvalues.count(tv1), 1);

  subvalues.clear();

  for (auto& container: {list, tuple, dict, object}) {
    container.getSubValues(subvalues);
    EXPECT_EQ(subvalues.size(), 3);
    EXPECT_EQ(subvalues.count(container), 1);
    EXPECT_EQ(subvalues.count(tv1), 1);
    EXPECT_EQ(subvalues.count(tv2), 1);

    subvalues.clear();
  }
}

// NOLINTNEXTLINE(cppcoreguidelines-avoid-non-const-global-variables)
TEST(IValueTest, ScalarBool) {
  Scalar expected(true);
  IValue v(expected);
  Scalar actual = v.toScalar();
  EXPECT_TRUE(actual.isBoolean());
  EXPECT_TRUE(actual.toBool());
}

// NOLINTNEXTLINE(cppcoreguidelines-avoid-non-const-global-variables)
TEST(IValueTest, ToWeakAndBack) {
  auto sampleInputs = makeSampleIValues();
  for (const auto& sample: sampleInputs) {
    WeakIValue weak(sample);
    EXPECT_IVALUE_EQ(sample, weak.lock());
  }
}

// TODO(gmagogsfm): Add type conversion test?
} // namespace c10<|MERGE_RESOLUTION|>--- conflicted
+++ resolved
@@ -117,7 +117,6 @@
   ASSERT_EQ(m_.at(num1), 2 * num1);
   ASSERT_EQ(m_.at(num2), 2 * num2);
 }
-<<<<<<< HEAD
 
 // NOLINTNEXTLINE(cppcoreguidelines-avoid-magic-numbers)
 static std::array<IValue, 16> makeSampleIValues() {
@@ -174,15 +173,6 @@
     c10::Stream(c10::Stream::DEFAULT, c10::Device(c10::DeviceType::CUDA, 1)),
     c10::make_intrusive<ivalue::Object>(c10::StrongTypePtr(nullptr, ClassType::create("class2", {})), 2),
   };}
-=======
-static std::array<IValue, 5> makeSampleIValues() {
-  return { at::rand({3, 4}), "hello", 42, true, 1.5 };
-}
-
-static std::array<IValue, 5> makeMoreSampleIValues() {
-  return { at::rand({3, 4}), "goodbye", 23, false, 0.5 };
-}
->>>>>>> dd981ff1
 
 // IValue::operator== doesn't seem to work on Tensors.
 #define EXPECT_IVALUE_EQ(a, b)                          \
