# See README.md in this directory for more guidance


# Temporary type cast operators. These are needed to trace type-casts now since
# Type's are not supported in the IR. Instead, we call down to these
# specialized operators for each datatype.
# TODO: remove when we have Type support in the IR
- func: _cast_Byte(Tensor self, bool non_blocking=False) -> Tensor
  variants: function

- func: _cast_Char(Tensor self, bool non_blocking=False) -> Tensor
  variants: function

- func: _cast_Double(Tensor self, bool non_blocking=False) -> Tensor
  variants: function

- func: _cast_Float(Tensor self, bool non_blocking=False) -> Tensor
  variants: function

- func: _cast_Int(Tensor self, bool non_blocking=False) -> Tensor
  variants: function

- func: _cast_Long(Tensor self, bool non_blocking=False) -> Tensor
  variants: function

- func: _cast_Short(Tensor self, bool non_blocking=False) -> Tensor
  variants: function

- func: _cast_Half(Tensor self, bool non_blocking=False) -> Tensor
  variants: function

- func: _cudnn_ctc_loss(Tensor log_probs, Tensor targets, int[] input_lengths, int[] target_lengths, int blank, bool deterministic, bool zero_infinity) -> (Tensor, Tensor)
  dispatch:
    CUDA: _cudnn_ctc_loss

- func: _cudnn_rnn_flatten_weight(Tensor[] weight_arr, int weight_stride0, int input_size, int mode, int hidden_size, int num_layers, bool batch_first, bool bidirectional) -> Tensor
  dispatch:
    CUDA: _cudnn_rnn_flatten_weight

- func: _cudnn_rnn(Tensor input, Tensor[] weight, int weight_stride0, Tensor? weight_buf, Tensor hx, Tensor? cx, int mode, int hidden_size, int num_layers, bool batch_first, float dropout, bool train, bool bidirectional, int[] batch_sizes, Tensor? dropout_state) -> (Tensor, Tensor, Tensor, Tensor, Tensor)
  dispatch:
    CUDA: _cudnn_rnn

- func: _cudnn_rnn_backward(Tensor input, Tensor[] weight, int weight_stride0, Tensor weight_buf, Tensor hx, Tensor? cx, Tensor output, Tensor? grad_output, Tensor? grad_hy, Tensor? grad_cy, int mode, int hidden_size, int num_layers, bool batch_first, float dropout, bool train, bool bidirectional, int[] batch_sizes, Tensor? dropout_state, Tensor reserve, bool[4] output_mask) -> (Tensor, Tensor, Tensor, Tensor[])
  dispatch:
    CUDA: _cudnn_rnn_backward

- func: _cudnn_init_dropout_state(float dropout, bool train, int dropout_seed, *, ScalarType dtype, Layout layout, Device device, bool pin_memory=False) -> Tensor
  dispatch:
    CUDA: _cudnn_init_dropout_state

- func: _debug_has_internal_overlap(Tensor self) -> int
  variants: function

- func: _fused_dropout(Tensor self, float p, Generator? generator=None) -> (Tensor, Tensor)
  variants: function
  dispatch:
     CUDA: fused_dropout_cuda

- func: _masked_scale(Tensor self, Tensor mask, float scale) -> Tensor
  variants: function
  dispatch:
     CUDA: masked_scale_cuda

- func: _sobol_engine_draw(Tensor quasi, int n, Tensor sobolstate, int dimension, int num_generated, ScalarType? dtype) -> (Tensor, Tensor)

- func: _sobol_engine_ff_(Tensor(a!) self, int n, Tensor sobolstate, int dimension, int num_generated) -> Tensor(a!)

- func: _sobol_engine_scramble_(Tensor(a!) self, Tensor ltm, int dimension) -> Tensor(a!)

- func: _sobol_engine_initialize_state_(Tensor(a!) self, int dimension) -> Tensor(a!)

- func: _reshape_from_tensor(Tensor self, Tensor shape) -> Tensor

- func: _shape_as_tensor(Tensor self) -> Tensor

- func: dropout(Tensor input, float p, bool train) -> Tensor

- func: dropout_(Tensor(a!) self, float p, bool train) -> Tensor(a!)

- func: feature_dropout(Tensor input, float p, bool train) -> Tensor

- func: feature_dropout_(Tensor(a!) self, float p, bool train) -> Tensor(a!)

- func: alpha_dropout(Tensor input, float p, bool train) -> Tensor

- func: alpha_dropout_(Tensor(a!) self, float p, bool train) -> Tensor(a!)

- func: feature_alpha_dropout(Tensor input, float p, bool train) -> Tensor

- func: feature_alpha_dropout_(Tensor(a!) self, float p, bool train) -> Tensor(a!)

- func: abs(Tensor self) -> Tensor
  variants: function, method

- func: abs_(Tensor(a!) self) -> Tensor(a!)
  variants: function, method
  dispatch:
    CPU: _abs__cpu
    CUDA: _abs__cuda

- func: abs(Tensor self, *, Tensor(a!) out) -> Tensor(a!)
  dispatch:
    CPU: _abs_out_cpu
    CUDA: _abs_out_cuda

- func: acos(Tensor self) -> Tensor
  variants: function, method

- func: acos_(Tensor(a!) self) -> Tensor(a!)
  variants: function, method
  dispatch:
    CPU: _acos__cpu
    CUDA: _acos__cuda

- func: acos(Tensor self, *, Tensor(a!) out) -> Tensor(a!)
  dispatch:
    CPU: _acos_out_cpu
    CUDA: _acos_out_cuda

- func: avg_pool1d(Tensor self, int[1] kernel_size, int[1] stride=[], int[1] padding=0, bool ceil_mode=False, bool count_include_pad=True) -> Tensor

- func: adaptive_avg_pool1d(Tensor self, int[1] output_size) -> Tensor

# Return: (Tensor output, Tensor indices)
- func: adaptive_max_pool1d(Tensor self, int[1] output_size) -> (Tensor, Tensor)

- func: add(Tensor self, Tensor other, *, Scalar alpha=1) -> Tensor
  variants: function, method
  dispatch:
    CPU: add
    CUDA: add
    SparseCPU: add
    SparseCUDA: add
    MkldnnCPU: mkldnn_add

- func: add_(Tensor(a!) self, Tensor other, *, Scalar alpha=1) -> Tensor(a!)
  variants: method
  dispatch:
    CPU: add_
    CUDA: add_
    SparseCPU: add_
    SparseCUDA: add_
    MkldnnCPU: mkldnn_add_

- func: add(Tensor self, Tensor other, *, Scalar alpha=1, Tensor(a!) out) -> Tensor(a!)
  dispatch:
    CPU: add_out
    CUDA: add_out
    SparseCPU: add_out
    SparseCUDA: add_out
    MkldnnCPU: mkldnn_add_out

# For C++ only, until we have conversion from C++ numbers to Tensor
- func: add(Tensor self, Scalar other, Scalar alpha=1) -> Tensor
  variants: function, method

- func: add_(Tensor(a!) self, Scalar other, Scalar alpha=1) -> Tensor(a!)
  variants: method

- func: addmv(Tensor self, Tensor mat, Tensor vec, *, Scalar beta=1, Scalar alpha=1) -> Tensor
  variants: function, method
  dispatch:
    CPU: legacy::cpu::_th_addmv
    CUDA: legacy::cuda::_th_addmv

- func: addmv_(Tensor(a!) self, Tensor mat, Tensor vec, *, Scalar beta=1, Scalar alpha=1) -> Tensor(a!)
  variants: function, method
  dispatch:
    CPU: legacy::cpu::_th_addmv_
    CUDA: legacy::cuda::_th_addmv_

- func: addmv(Tensor self, Tensor mat, Tensor vec, *, Scalar beta=1, Scalar alpha=1, Tensor(a!) out) -> Tensor(a!)
  dispatch:
    CPU: legacy::cpu::_th_addmv_out
    CUDA: legacy::cuda::_th_addmv_out

- func: addr(Tensor self, Tensor vec1, Tensor vec2, *, Scalar beta=1, Scalar alpha=1) -> Tensor
  variants: function, method

- func: addr_(Tensor(a!) self, Tensor vec1, Tensor vec2, *, Scalar beta=1, Scalar alpha=1) -> Tensor(a!)
  variants: method

- func: addr(Tensor self, Tensor vec1, Tensor vec2, *, Scalar beta=1, Scalar alpha=1, Tensor(a!) out) -> Tensor(a!)

- func: affine_grid_generator(Tensor theta, int[] size) -> Tensor
  variants: function

- func: affine_grid_generator_backward(Tensor grad, int[] size) -> Tensor
  variants: function

- func: all(Tensor self, int dim, bool keepdim=False) -> Tensor
  variants: function, method

- func: all(Tensor self, int dim, bool keepdim=False, *, Tensor(a!) out) -> Tensor(a!)

- func: allclose(Tensor self, Tensor other, float rtol=1e-05, float atol=1e-08, bool equal_nan=False) -> bool
  variants: function, method

- func: any(Tensor self, int dim, bool keepdim=False) -> Tensor
  variants: function, method

- func: any(Tensor self, int dim, bool keepdim=False, *, Tensor(a!) out) -> Tensor(a!)

- func: arange(Scalar end, *, ScalarType? dtype=None, Layout? layout=None, Device? device=None, bool? pin_memory=None) -> Tensor

- func: arange(Scalar start, Scalar end, *, ScalarType? dtype=None, Layout? layout=None, Device? device=None, bool? pin_memory=None) -> Tensor

- func: arange(Scalar start, Scalar end, Scalar step, *, ScalarType? dtype=None, Layout? layout=None, Device? device=None, bool? pin_memory=None) -> Tensor

- func: arange(Scalar end, *, Tensor(a!) out) -> Tensor(a!)

- func: arange(Scalar start, Scalar end, Scalar step=1, *, Tensor(a!) out) -> Tensor(a!)
  dispatch:
    CPU: arange_cpu_out
    CUDA: arange_cuda_out

# This function is a temporary hack to allow tracing of arange like constructs with dynamic
# bounds on arange.  Normal arange is not traceable because it does not take any tensor inputs;
# if the range you need is based on another tensor, calling this function directly will
# preserve tracing.  Get rid of this when arange can directly take tensors for bounds
# (so that it can be traced directly).
- func: _dim_arange(Tensor like, int dim) -> Tensor

- func: argmax(Tensor self, int? dim=None, bool keepdim=False) -> Tensor
  variants: function, method

- func: argmin(Tensor self, int? dim=None, bool keepdim=False) -> Tensor
  variants: function, method

- func: as_strided(Tensor(a) self, int[] size, int[] stride, int? storage_offset=None) -> Tensor(a)
  variants: function, method
  dispatch:
    CPU: as_strided_tensorimpl
    CUDA: as_strided_tensorimpl
    QuantizedCPU: as_strided_qtensorimpl
  device_guard: False

- func: as_strided_(Tensor(a!) self, int[] size, int[] stride, int? storage_offset=None) -> Tensor(a!)
  variants: function, method
  device_guard: False

- func: asin(Tensor self) -> Tensor
  variants: function, method

- func: asin_(Tensor(a!) self) -> Tensor(a!)
  variants: function, method
  dispatch:
    CPU: _asin__cpu
    CUDA: _asin__cuda

- func: asin(Tensor self, *, Tensor(a!) out) -> Tensor(a!)
  dispatch:
    CPU: _asin_out_cpu
    CUDA: _asin_out_cuda

- func: atan(Tensor self) -> Tensor
  variants: function, method

- func: atan_(Tensor(a!) self) -> Tensor(a!)
  variants: function, method
  dispatch:
    CPU: _atan__cpu
    CUDA: _atan__cuda

- func: atan(Tensor self, *, Tensor(a!) out) -> Tensor(a!)
  dispatch:
    CPU: _atan_out_cpu
    CUDA: _atan_out_cuda

- func: baddbmm(Tensor self, Tensor batch1, Tensor batch2, *, Scalar beta=1, Scalar alpha=1) -> Tensor
  variants: function, method
  dispatch:
    CPU: baddbmm_cpu
    CUDA: baddbmm_cuda

- func: baddbmm_(Tensor(a!) self, Tensor batch1, Tensor batch2, *, Scalar beta=1, Scalar alpha=1) -> Tensor(a!)
  variants: method
  dispatch:
    CPU: baddbmm__cpu
    CUDA: baddbmm__cuda

- func: _baddbmm_mkl_(Tensor(a!) self, Tensor batch1, Tensor batch2, *, Scalar beta=1, Scalar alpha=1) -> Tensor(a!)
  variants: function

- func: baddbmm(Tensor self, Tensor batch1, Tensor batch2, *, Scalar beta=1, Scalar alpha=1, Tensor(a!) out) -> Tensor(a!)
  variants: function
  dispatch:
    CPU: baddbmm_out_cpu
    CUDA: baddbmm_out_cuda

- func: bartlett_window(int window_length, *, ScalarType? dtype=None, Layout? layout=None, Device? device=None, bool? pin_memory=None) -> Tensor

- func: bartlett_window(int window_length, bool periodic, *, ScalarType? dtype=None, Layout? layout=None, Device? device=None, bool? pin_memory=None) -> Tensor

- func: batch_norm(Tensor input, Tensor? weight, Tensor? bias, Tensor? running_mean, Tensor? running_var, bool training, float momentum, float eps, bool cudnn_enabled) -> Tensor

- func: _batch_norm_impl_index(Tensor input, Tensor? weight, Tensor? bias, Tensor? running_mean, Tensor? running_var, bool training, float momentum, float eps, bool cudnn_enabled) -> (Tensor, Tensor, Tensor, int)

- func: _batch_norm_impl_index_backward(int impl_index, Tensor input, Tensor grad_output, Tensor? weight, Tensor? running_mean, Tensor? running_var, Tensor? save_mean, Tensor? save_var_transform, bool train, float eps, bool[3] output_mask) -> (Tensor, Tensor, Tensor)

# Sample bernoulli with values in `self` as probability.
- func: bernoulli(Tensor self, *, Generator? generator=None) -> Tensor
  variants: function, method

- func: bernoulli(Tensor self, *, Generator? generator=None, Tensor(a!) out) -> Tensor(a!)
  variants: function

- func: bernoulli_(Tensor(a!) self, Tensor p, *, Generator? generator=None) -> Tensor(a!)
  variants: method
  dispatch:
    CPU: bernoulli_tensor_cpu_
    CUDA: bernoulli_tensor_cuda_

- func: bernoulli_(Tensor(a!) self, float p=0.5, *, Generator? generator=None) -> Tensor(a!)
  variants: method
  dispatch:
    CPU: bernoulli_scalar_cpu_
    CUDA: bernoulli_scalar_cuda_

# This out-of-place version isn't used explicitly, but needed by jit.
# There is no default valid on `p` here because it would introduce ambiguity
# with `bernoulli(Tensor self, *, Generator? generator=None)` declaration.
- func: bernoulli(Tensor self, float p, *, Generator? generator=None) -> Tensor
  variants: function, method

- func: bilinear(Tensor input1, Tensor input2, Tensor weight, Tensor? bias) -> Tensor

- func: binary_cross_entropy_with_logits(Tensor self, Tensor target, Tensor? weight, Tensor? pos_weight, int reduction) -> Tensor
  variants: function

- func: binary_cross_entropy_with_logits_backward(Tensor grad_output, Tensor self, Tensor target, Tensor? weight, Tensor? pos_weight, int reduction) -> Tensor
  variants: function

- func: bincount(Tensor self, Tensor? weights=None, int minlength=0) -> Tensor
  variants: function, method
  dispatch:
    CPU: _bincount_cpu
    CUDA: _bincount_cuda

- func: blackman_window(int window_length, *, ScalarType? dtype=None, Layout? layout=None, Device? device=None, bool? pin_memory=None) -> Tensor

- func: blackman_window(int window_length, bool periodic, *, ScalarType? dtype=None, Layout? layout=None, Device? device=None, bool? pin_memory=None) -> Tensor

- func: bmm(Tensor self, Tensor mat2) -> Tensor
  variants: function, method
  dispatch:
    CPU: bmm_cpu
    CUDA: bmm_cuda

- func: bmm(Tensor self, Tensor mat2, *, Tensor(a!) out) -> Tensor(a!)
  variants: function
  dispatch:
    CPU: bmm_out_cpu
    CUDA: bmm_out_cuda

- func: broadcast_tensors(Tensor[] tensors) -> Tensor[]
  device_guard: False

- func: cat(Tensor[] tensors, int dim=0) -> Tensor

- func: cat(Tensor[] tensors, int dim=0, *, Tensor(a!) out) -> Tensor(a!)

- func: ceil(Tensor self) -> Tensor
  variants: function, method

- func: ceil_(Tensor(a!) self) -> Tensor(a!)
  variants: function, method
  dispatch:
    CPU: _ceil__cpu
    CUDA: _ceil__cuda

- func: ceil(Tensor self, *, Tensor(a!) out) -> Tensor(a!)
  dispatch:
    CPU: _ceil_out_cpu
    CUDA: _ceil_out_cuda

- func: chain_matmul(Tensor[] matrices) -> Tensor
  variants: function

- func: chunk(Tensor(a) self, int chunks, int dim=0) -> Tensor(a)[]
  variants: function, method
  device_guard: False

- func: clamp(Tensor self, Scalar? min=None, Scalar? max=None) -> Tensor
  variants: function, method

- func: clamp_(Tensor(a!) self, Scalar? min=None, Scalar? max=None) -> Tensor(a!)
  variants: function, method
  dispatch:
    CPU: _clamp__cpu
    CUDA: _clamp__cuda

- func: clamp(Tensor self, Scalar? min=None, Scalar? max=None, *, Tensor(a!) out) -> Tensor(a!)
  dispatch:
    CPU: _clamp_out_cpu
    CUDA: _clamp_out_cuda

- func: clamp_max(Tensor self, Scalar max) -> Tensor
  variants: function, method

- func: clamp_max_(Tensor(a!) self, Scalar max) -> Tensor(a!)
  variants: function, method
  dispatch:
    CPU: _clamp_max__cpu
    CUDA: _clamp_max__cuda

- func: clamp_max(Tensor self, Scalar max, *, Tensor(a!) out) -> Tensor(a!)
  dispatch:
    CPU: _clamp_max_out_cpu
    CUDA: _clamp_max_out_cuda

- func: clamp_min(Tensor self, Scalar min) -> Tensor
  variants: function, method

- func: clamp_min_(Tensor(a!) self, Scalar min) -> Tensor(a!)
  variants: function, method
  dispatch:
    CPU: _clamp_min__cpu
    CUDA: _clamp_min__cuda

- func: clamp_min(Tensor self, Scalar min, *, Tensor(a!) out) -> Tensor(a!)
  dispatch:
    CPU: _clamp_min_out_cpu
    CUDA: _clamp_min_out_cuda

- func: cudnn_is_acceptable(Tensor self) -> bool
  device_guard: False

- func: constant_pad_nd(Tensor self, int[] pad, Scalar value=0) -> Tensor
  variants: function

- func: contiguous(Tensor self, *, MemoryFormat memory_format=contiguous_format) -> Tensor
  variants: method

- func: convolution(Tensor input, Tensor weight, Tensor? bias, int[] stride, int[] padding, int[] dilation, bool transposed, int[] output_padding, int groups) -> Tensor

- func: _convolution(Tensor input, Tensor weight, Tensor? bias, int[] stride, int[] padding, int[] dilation, bool transposed, int[] output_padding, int groups, bool benchmark, bool deterministic, bool cudnn_enabled) -> Tensor

- func: _convolution_nogroup(Tensor input, Tensor weight, Tensor? bias, int[] stride, int[] padding, int[] dilation, bool transposed, int[] output_padding) -> Tensor

- func: _convolution_double_backward(Tensor? ggI, Tensor? ggW, Tensor? ggb, Tensor gO, Tensor weight, Tensor self, int[] stride, int[] padding, int[] dilation, bool transposed, int[] output_padding, int groups, bool benchmark, bool deterministic, bool cudnn_enabled, bool[3] output_mask) -> (Tensor, Tensor, Tensor)

- func: conv1d(Tensor input, Tensor weight, Tensor? bias=None, int[1] stride=1, int[1] padding=0, int[1] dilation=1, int groups=1) -> Tensor

- func: conv2d(Tensor input, Tensor weight, Tensor? bias=None, int[2] stride=1, int[2] padding=0, int[2] dilation=1, int groups=1) -> Tensor

- func: conv3d(Tensor input, Tensor weight, Tensor? bias=None, int[3] stride=1, int[3] padding=0, int[3] dilation=1, int groups=1) -> Tensor

- func: conv_tbc(Tensor self, Tensor weight, Tensor bias, int pad=0) -> Tensor

- func: conv_tbc_backward(Tensor self, Tensor input, Tensor weight, Tensor bias, int pad) -> (Tensor, Tensor, Tensor)

# NB: we inherit the goofy argument order from PyTorch torch.nn.functional
- func: conv_transpose1d(Tensor input, Tensor weight, Tensor? bias=None, int[1] stride=1, int[1] padding=0, int[1] output_padding=0, int groups=1, int[1] dilation=1) -> Tensor

- func: conv_transpose2d(Tensor input, Tensor weight, Tensor? bias=None, int[2] stride=1, int[2] padding=0, int[2] output_padding=0, int groups=1, int[2] dilation=1) -> Tensor

- func: conv_transpose3d(Tensor input, Tensor weight, Tensor? bias=None, int[3] stride=1, int[3] padding=0, int[3] output_padding=0, int groups=1, int[3] dilation=1) -> Tensor

- func: copy_(Tensor(a!) self, Tensor src, bool non_blocking=False) -> Tensor(a!)
  variants: method
  device_guard: False

- func: _copy_from(Tensor self, Tensor dst, bool non_blocking=False) -> Tensor
  dispatch: {}

- func: cos(Tensor self) -> Tensor
  variants: function, method

- func: cos_(Tensor(a!) self) -> Tensor(a!)
  variants: function, method
  dispatch:
    CPU: _cos__cpu
    CUDA: _cos__cuda

- func: cos(Tensor self, *, Tensor(a!) out) -> Tensor(a!)
  dispatch:
    CPU: _cos_out_cpu
    CUDA: _cos_out_cuda

- func: cosh(Tensor self) -> Tensor
  variants: function, method

- func: cosh_(Tensor(a!) self) -> Tensor(a!)
  variants: function, method
  dispatch:
    CPU: _cosh__cpu
    CUDA: _cosh__cuda

- func: cosh(Tensor self, *, Tensor(a!) out) -> Tensor(a!)
  dispatch:
    CPU: _cosh_out_cpu
    CUDA: _cosh_out_cuda

- func: cosine_embedding_loss(Tensor input1, Tensor input2, Tensor target, float margin=0.0, int reduction=Mean) -> Tensor

- func: cudnn_affine_grid_generator(Tensor theta, int N, int C, int H, int W) -> Tensor grid
  dispatch:
    CUDA: cudnn_affine_grid_generator_forward

# TODO: Why do I have to call this grad?!
- func: cudnn_affine_grid_generator_backward(Tensor grad, int N, int C, int H, int W) -> Tensor grad_theta
  dispatch:
    CUDA: cudnn_affine_grid_generator_backward

- func: cudnn_batch_norm(Tensor input, Tensor weight, Tensor? bias, Tensor? running_mean, Tensor? running_var, bool training, float exponential_average_factor, float epsilon) -> (Tensor, Tensor, Tensor)
  dispatch:
    CUDA: cudnn_batch_norm

# NB: You can only use this if you used cudnn_batch_norm training=True
- func: cudnn_batch_norm_backward(Tensor input, Tensor grad_output, Tensor weight, Tensor? running_mean, Tensor? running_var, Tensor? save_mean, Tensor? save_var, float epsilon) -> (Tensor, Tensor, Tensor)
  dispatch:
    CUDA: cudnn_batch_norm_backward

- func: cudnn_convolution(Tensor self, Tensor weight, Tensor? bias, int[] padding, int[] stride, int[] dilation, int groups, bool benchmark, bool deterministic) -> Tensor
  dispatch:
    CUDA: cudnn_convolution

- func: cudnn_convolution_backward_input(int[] self_size, Tensor grad_output, Tensor weight, int[] padding, int[] stride, int[] dilation, int groups, bool benchmark, bool deterministic) -> Tensor
  dispatch:
    CUDA: cudnn_convolution_backward_input

- func: cudnn_convolution_backward(Tensor self, Tensor grad_output, Tensor weight, int[] padding, int[] stride, int[] dilation, int groups, bool benchmark, bool deterministic, bool[3] output_mask) -> (Tensor, Tensor, Tensor)
  dispatch:
    CUDA: cudnn_convolution_backward

- func: cudnn_convolution_backward_bias(Tensor grad_output) -> Tensor
  dispatch:
    CUDA: cudnn_convolution_backward_bias

- func: cudnn_convolution_backward_weight(int[] weight_size, Tensor grad_output, Tensor self, int[] padding, int[] stride, int[] dilation, int groups, bool benchmark, bool deterministic) -> Tensor
  dispatch:
    CUDA: cudnn_convolution_backward_weight

- func: cudnn_convolution_transpose(Tensor self, Tensor weight, Tensor? bias, int[] padding, int[] output_padding, int[] stride, int[] dilation, int groups, bool benchmark, bool deterministic) -> Tensor
  dispatch:
    CUDA: cudnn_convolution_transpose

# NB: output_padding not strictly needed here, but it's helpful for the float
# backwards
- func: cudnn_convolution_transpose_backward(Tensor self, Tensor grad_output, Tensor weight, int[] padding, int[] output_padding, int[] stride, int[] dilation, int groups, bool benchmark, bool deterministic, bool[3] output_mask) -> (Tensor, Tensor, Tensor)
  dispatch:
    CUDA: cudnn_convolution_transpose_backward

- func: cudnn_convolution_transpose_backward_bias(Tensor grad_output) -> Tensor
  dispatch:
    CUDA: cudnn_convolution_backward_bias

- func: cudnn_convolution_transpose_backward_input(Tensor grad_output, Tensor weight, int[] padding, int[] stride, int[] dilation, int groups, bool benchmark, bool deterministic) -> Tensor
  dispatch:
    CUDA: cudnn_convolution_transpose_backward_input

- func: cudnn_convolution_transpose_backward_weight(int[] weight_size, Tensor grad_output, Tensor self, int[] padding, int[] stride, int[] dilation, int groups, bool benchmark, bool deterministic) -> Tensor
  dispatch:
    CUDA: cudnn_convolution_transpose_backward_weight

# NB: input is special cased in a way I don't quite understand
- func: cudnn_grid_sampler(Tensor self, Tensor grid) -> Tensor output
  dispatch:
    CUDA: cudnn_grid_sampler_forward

- func: cudnn_grid_sampler_backward(Tensor self, Tensor grid, Tensor grad_output) -> (Tensor grad_self, Tensor grad_grid)
  dispatch:
    CUDA: cudnn_grid_sampler_backward

# FIXME: These could be combined as optional<ScalarType> but for https://github.com/pytorch/pytorch/issues/6593.
- func: cumsum(Tensor self, int dim, *, ScalarType dtype) -> Tensor
  variants: function, method

- func: cumsum(Tensor self, int dim) -> Tensor
  variants: function, method

- func: cumsum(Tensor self, int dim, *, ScalarType dtype, Tensor(a!) out) -> Tensor(a!)

- func: cumsum(Tensor self, int dim, *, Tensor(a!) out) -> Tensor(a!)

# FIXME: These could be combined as optional<ScalarType> but for https://github.com/pytorch/pytorch/issues/6593.
- func: cumprod(Tensor self, int dim, *, ScalarType dtype) -> Tensor
  variants: function, method

- func: cumprod(Tensor self, int dim) -> Tensor
  variants: function, method

- func: cumprod(Tensor self, int dim, *, ScalarType dtype, Tensor(a!) out) -> Tensor(a!)

- func: cumprod(Tensor self, int dim, *, Tensor(a!) out) -> Tensor(a!)

- func: ctc_loss(Tensor log_probs, Tensor targets, int[] input_lengths, int[] target_lengths, int blank=0, int reduction=Mean, bool zero_infinity=False) -> Tensor

# convenience function that converts to intlists for you
- func: ctc_loss(Tensor log_probs, Tensor targets, Tensor input_lengths, Tensor target_lengths, int blank=0, int reduction=Mean, bool zero_infinity=False) -> Tensor

- func: _ctc_loss(Tensor log_probs, Tensor targets, int[] input_lengths, int[] target_lengths, int blank=0, bool zero_infinity=False) -> (Tensor, Tensor)
  dispatch:
    CPU:  ctc_loss_cpu
    CUDA: ctc_loss_gpu

- func: _ctc_loss_backward(Tensor grad, Tensor log_probs, Tensor targets, int[] input_lengths, int[] target_lengths, Tensor neg_log_likelihood, Tensor log_alpha, int blank, bool zero_infinity=False) -> Tensor
  dispatch:
    CPU: ctc_loss_backward_cpu
    CUDA: ctc_loss_backward_gpu

- func: det(Tensor self) -> Tensor
  variants: function, method

- func: diag_embed(Tensor self, int offset=0, int dim1=-2, int dim2=-1) -> Tensor
  variants: function, method

- func: diagflat(Tensor self, int offset=0) -> Tensor
  variants: function, method

- func: diagonal(Tensor(a) self, int offset=0, int dim1=0, int dim2=1) -> Tensor(a)
  variants: function, method

- func: div(Tensor self, Tensor other) -> Tensor
  variants: function, method

- func: div_(Tensor(a!) self, Tensor other) -> Tensor(a!)
  variants: method

- func: div(Tensor self, Tensor other, *, Tensor(a!) out) -> Tensor(a!)

# For C++ only, until we have conversion from C++ numbers to Tensor
- func: div(Tensor self, Scalar other) -> Tensor
  variants: function, method

- func: div_(Tensor(a!) self, Scalar other) -> Tensor(a!)
  variants: method

- func: dot(Tensor self, Tensor tensor) -> Tensor
  variants: function, method
  dispatch:
    CPU: legacy::cpu::_th_dot
    CUDA: legacy::cuda::_th_dot

- func: dot(Tensor self, Tensor tensor, *, Tensor(a!) out) -> Tensor(a!)

- func: einsum(str equation, Tensor[] tensors) -> Tensor

- func: embedding(Tensor weight, Tensor indices, int padding_idx=-1, bool scale_grad_by_freq=False, bool sparse=False) -> Tensor

- func: embedding_backward(Tensor grad, Tensor indices, int num_weights, int padding_idx, bool scale_grad_by_freq, bool sparse) -> Tensor

- func: embedding_dense_backward(Tensor grad_output, Tensor indices, int num_weights, int padding_idx, bool scale_grad_by_freq) -> Tensor
  dispatch:
    CPU: embedding_dense_backward_cpu
    CUDA: embedding_dense_backward_cuda

- func: embedding_renorm_(Tensor(a!) self, Tensor indices, float max_norm, float norm_type) -> Tensor(a!)
  dispatch:
    CPU: embedding_renorm_cpu_
    CUDA: embedding_renorm_cuda_

- func: embedding_sparse_backward(Tensor grad, Tensor indices, int num_weights, int padding_idx, bool scale_grad_by_freq) -> Tensor

# NOTE [ embedding_bag Native Functions ]
# The `_embedding_bag.*` variants assume that input tensors except for `weight`,
# e.g. `indices` and `offsets` (and `offset2bag`), are contiguous.
# We really only need to enforce this for `_embedding_bag` (the forward) because
# the backward inputs are the same as forward ones.
# The above `embedding_bag` wrapper is created to achieve this, e.g.,
# applying indices = indices.contiguous().
# The backward functions apply a check that these input tensors are contiguous.

- func: embedding_bag(Tensor weight, Tensor indices, Tensor offsets, bool scale_grad_by_freq=False, int mode=0, bool sparse=False, Tensor? per_sample_weights=None) -> (Tensor, Tensor, Tensor, Tensor)

- func: _embedding_bag(Tensor weight, Tensor indices, Tensor offsets, bool scale_grad_by_freq=False, int mode=0, bool sparse=False, Tensor? per_sample_weights=None) -> (Tensor, Tensor, Tensor, Tensor)
  dispatch:
    CPU: _embedding_bag_cpu
    CUDA: _embedding_bag_cuda

- func: _embedding_bag_backward(Tensor grad, Tensor indices, Tensor offsets, Tensor offset2bag, Tensor bag_size, Tensor maximum_indices, int num_weights, bool scale_grad_by_freq, int mode, bool sparse, Tensor? per_sample_weights) -> Tensor

- func: _embedding_bag_sparse_backward(Tensor grad, Tensor indices, Tensor offsets, Tensor offset2bag, Tensor bag_size, int num_weights, bool scale_grad_by_freq, int mode, Tensor? per_sample_weights) -> Tensor

- func: _embedding_bag_dense_backward(Tensor grad, Tensor indices, Tensor offsets, Tensor offset2bag, Tensor bag_size, Tensor maximum_indices, int num_weights, bool scale_grad_by_freq, int mode, Tensor? per_sample_weights) -> Tensor
  dispatch:
    CPU: _embedding_bag_dense_backward_cpu
    CUDA: _embedding_bag_dense_backward_cuda

- func: _embedding_bag_per_sample_weights_backward(Tensor grad, Tensor weight, Tensor indices, Tensor offsets, Tensor offset2bag, int mode) -> Tensor
  dispatch:
    CPU: _embedding_bag_per_sample_weights_backward_cpu
    CUDA: _embedding_bag_per_sample_weights_backward_cuda

- func: empty(int[] size, *, ScalarType? dtype=None, Layout? layout=None, Device? device=None, bool? pin_memory=None) -> Tensor
  dispatch:
    CPU: empty_cpu
    CUDA: empty_cuda
    SparseCPU: empty_sparse
    SparseCUDA: empty_sparse

- func: _empty_affine_quantized(int[] size, *, ScalarType? dtype=None, Layout? layout=None, Device? device=None, bool? pin_memory=None, float scale=1, int zero_point=0) -> Tensor
  dispatch:
    QuantizedCPU: empty_affine_quantized_cpu

- func: resize_(Tensor(a!) self, int[] size) -> Tensor(a!)
  variants: method
  device_guard: False
  dispatch:
    CPU: resize_cpu_
    CUDA: resize_cuda_

- func: empty(int[] size, *, Tensor(a!) out) -> Tensor(a!)
  device_guard: False

- func: empty_like(Tensor self) -> Tensor
  device_guard: False

- func: empty_like(Tensor self, *, ScalarType dtype, Layout layout, Device device, bool pin_memory=False) -> Tensor
  device_guard: False

- func: empty_strided(int[] size, int[] stride, *, ScalarType? dtype=None, Layout? layout=None, Device? device=None, bool? pin_memory=None) -> Tensor
  dispatch:
    CPU: empty_strided_cpu
    CUDA: empty_strided_cuda

- func: erf(Tensor self) -> Tensor
  variants: function, method

- func: erf_(Tensor(a!) self) -> Tensor(a!)
  variants: function, method
  dispatch:
    CPU: _erf__cpu
    CUDA: _erf__cuda

- func: erf(Tensor self, *, Tensor(a!) out) -> Tensor(a!)
  dispatch:
    CPU: _erf_out_cpu
    CUDA: _erf_out_cuda

- func: erfc(Tensor self) -> Tensor
  variants: function, method

- func: erfc_(Tensor(a!) self) -> Tensor(a!)
  variants: function, method
  dispatch:
    CPU: _erfc__cpu
    CUDA: _erfc__cuda

- func: erfc(Tensor self, *, Tensor(a!) out) -> Tensor(a!)
  dispatch:
    CPU: _erfc_out_cpu
    CUDA: _erfc_out_cuda

- func: exp(Tensor self) -> Tensor
  variants: function, method

- func: exp_(Tensor(a!) self) -> Tensor(a!)
  variants: function, method
  dispatch:
    CPU: _exp__cpu
    CUDA: _exp__cuda

- func: exp(Tensor self, *, Tensor(a!) out) -> Tensor(a!)
  dispatch:
    CPU: _exp_out_cpu
    CUDA: _exp_out_cuda

- func: expm1(Tensor self) -> Tensor
  variants: function, method

- func: expm1_(Tensor(a!) self) -> Tensor(a!)
  variants: function, method
  dispatch:
    CPU: _expm1__cpu
    CUDA: _expm1__cuda

- func: expm1(Tensor self, *, Tensor(a!) out) -> Tensor(a!)
  dispatch:
    CPU: _expm1_out_cpu
    CUDA: _expm1_out_cuda

- func: expand(Tensor(a) self, int[] size, *, bool implicit=False) -> Tensor(a)
  variants: method  # This is method-only to match the previous tensor API. In the future we could make this a function too.
  device_guard: False

- func: expand_as(Tensor self, Tensor other) -> Tensor
  variants: method  # This is method-only to match the previous tensor API. In the future we could make this a function too.
  device_guard: False

- func: eye(int n, *, ScalarType? dtype=None, Layout? layout=None, Device? device=None, bool? pin_memory=None) -> Tensor

- func: eye(int n, int m, *, ScalarType? dtype=None, Layout? layout=None, Device? device=None, bool? pin_memory=None) -> Tensor

- func: eye(int n, *, Tensor(a!) out) -> Tensor(a!)
  dispatch:
    CPU: eye_out_cpu
    CUDA: eye_out_cuda

- func: eye(int n, int m, *, Tensor(a!) out) -> Tensor(a!)
  dispatch:
    CPU: eye_out_cpu
    CUDA: eye_out_cuda

- func: flatten(Tensor self, int start_dim=0, int end_dim=-1) -> Tensor
  variants: function, method

- func: fill_(Tensor(a!) self, Scalar value) -> Tensor(a!)
  variants: function, method

- func: fill_(Tensor(a!) self, Tensor value) -> Tensor(a!)
  variants: function, method

- func: floor(Tensor self) -> Tensor
  variants: function, method

- func: floor_(Tensor(a!) self) -> Tensor(a!)
  variants: function, method
  dispatch:
    CPU: _floor__cpu
    CUDA: _floor__cuda

- func: floor(Tensor self, *, Tensor(a!) out) -> Tensor(a!)
  dispatch:
    CPU: _floor_out_cpu
    CUDA: _floor_out_cuda

- func: frac(Tensor self) -> Tensor
  variants: function, method

- func: frac_(Tensor(a!) self) -> Tensor(a!)
  variants: function, method
  dispatch:
    CPU: _frac__cpu
    CUDA: _frac__cuda

- func: frac(Tensor self, *, Tensor(a!) out) -> Tensor(a!)
  dispatch:
    CPU: _frac_out_cpu
    CUDA: _frac_out_cuda

- func: full(int[] size, Scalar fill_value, *, ScalarType? dtype=None, Layout? layout=None, Device? device=None, bool? pin_memory=None) -> Tensor

- func: full(int[] size, Scalar fill_value, *, Tensor(a!) out) -> Tensor(a!)

- func: full_like(Tensor self, Scalar fill_value) -> Tensor

- func: full_like(Tensor self, Scalar fill_value, *, ScalarType dtype, Layout layout, Device device, bool pin_memory=False) -> Tensor

- func: from_file(str filename, bool? shared=None, int? size=0, *, ScalarType? dtype=None, Layout? layout=None, Device? device=None, bool? pin_memory=None) -> Tensor
  dispatch:
    CPU: from_file

# NOTE [ grid_sampler Native Functions ]
# `grid_sampler` does all the shape checking and then dispatches to one of
# `cudnn_grid_sampler`, `grid_sampler_2d`, or `grid_sampler_3d`, each of which
# has the corresponding backward defined as native functions as well. Therefore,
# in these functions and their backwards, no more shape checking is done.
#
# Additionally, arguments `padding_mode` and `interpolation_mode` are cast to
# enums defined in `native/GridSampler.h`. `cudnn_grid_sampler` doesn't take in
# `interpolation_mode` because it only supports Bilinear interpolation mode.
- func: grid_sampler(Tensor input, Tensor grid, int interpolation_mode, int padding_mode) -> Tensor

- func: grid_sampler_2d(Tensor input, Tensor grid, int interpolation_mode, int padding_mode) -> Tensor
  dispatch:
    CPU: grid_sampler_2d_cpu
    CUDA: grid_sampler_2d_cuda

- func: grid_sampler_2d_backward(Tensor grad_output, Tensor input, Tensor grid, int interpolation_mode, int padding_mode) -> (Tensor, Tensor)
  dispatch:
    CPU: grid_sampler_2d_backward_cpu
    CUDA: grid_sampler_2d_backward_cuda

- func: grid_sampler_3d(Tensor input, Tensor grid, int interpolation_mode, int padding_mode) -> Tensor
  dispatch:
    CPU: grid_sampler_3d_cpu
    CUDA: grid_sampler_3d_cuda

- func: grid_sampler_3d_backward(Tensor grad_output, Tensor input, Tensor grid, int interpolation_mode, int padding_mode) -> (Tensor, Tensor)
  dispatch:
    CPU: grid_sampler_3d_backward_cpu
    CUDA: grid_sampler_3d_backward_cuda

- func: hann_window(int window_length, *, ScalarType? dtype=None, Layout? layout=None, Device? device=None, bool? pin_memory=None) -> Tensor

- func: hann_window(int window_length, bool periodic, *, ScalarType? dtype=None, Layout? layout=None, Device? device=None, bool? pin_memory=None) -> Tensor

- func: hamming_window(int window_length, *, ScalarType? dtype=None, Layout? layout=None, Device? device=None, bool? pin_memory=None) -> Tensor

- func: hamming_window(int window_length, bool periodic, *, ScalarType? dtype=None, Layout? layout=None, Device? device=None, bool? pin_memory=None) -> Tensor

- func: hamming_window(int window_length, bool periodic, float alpha, *, ScalarType? dtype=None, Layout? layout=None, Device? device=None, bool? pin_memory=None) -> Tensor

- func: hamming_window(int window_length, bool periodic, float alpha, float beta, *, ScalarType? dtype=None, Layout? layout=None, Device? device=None, bool? pin_memory=None) -> Tensor

- func: hinge_embedding_loss(Tensor self, Tensor target, float margin=1.0, int reduction=Mean) -> Tensor

- func: ger(Tensor self, Tensor vec2) -> Tensor
  variants: function, method
  dispatch:
    CPU: legacy::cpu::_th_ger
    CUDA: legacy::cuda::_th_ger

- func: ger(Tensor self, Tensor vec2, *, Tensor(a!) out) -> Tensor(a!)
  dispatch:
    CPU: legacy::cpu::_th_ger_out
    CUDA: legacy::cuda::_th_ger_out

- func: group_norm(Tensor input, int num_groups, Tensor? weight=None, Tensor? bias=None, float eps=1e-05, bool cudnn_enabled=True) -> Tensor

# FFT

- func: fft(Tensor self, int signal_ndim, bool normalized=False) -> Tensor
  variants: function, method

- func: ifft(Tensor self, int signal_ndim, bool normalized=False) -> Tensor
  variants: function, method

- func: rfft(Tensor self, int signal_ndim, bool normalized=False, bool onesided=True) -> Tensor
  variants: function, method

- func: irfft(Tensor self, int signal_ndim, bool normalized=False, bool onesided=True, int[] signal_sizes=[]) -> Tensor
  variants: function, method

- func: _fft_with_size(Tensor self, int signal_ndim, bool complex_input, bool complex_output, bool inverse, int[] checked_signal_sizes, bool normalized, bool onesided, int[] output_sizes) -> Tensor
  variants: function
  dispatch:
    CPU: _fft_mkl
    CUDA: _fft_cufft

- func: _cufft_get_plan_cache_size(int device_index) -> int

- func: _cufft_get_plan_cache_max_size(int device_index) -> int

- func: _cufft_set_plan_cache_max_size(int device_index, int max_size) -> void

- func: _cufft_clear_plan_cache(int device_index) -> void

- func: index(Tensor self, Tensor?[] indices) -> Tensor
  variants: function, method
  # NB: This function is special-cased in tools/autograd/gen_variable_type.py

- func: index_copy_(Tensor(a!) self, int dim, Tensor index, Tensor source) -> Tensor(a!)
  variants: method

- func: index_copy(Tensor self, int dim, Tensor index, Tensor source) -> Tensor
  variants: function, method

- func: index_put_(Tensor(a!) self, Tensor?[] indices, Tensor values, bool accumulate=False) -> Tensor(a!)
  variants: function, method

- func: index_put(Tensor self, Tensor?[] indices, Tensor values, bool accumulate=False) -> Tensor
  variants: function, method

- func: instance_norm(Tensor input, Tensor? weight, Tensor? bias, Tensor? running_mean, Tensor? running_var, bool use_input_stats, float momentum, float eps, bool cudnn_enabled) -> Tensor
  variants: function

- func: inverse(Tensor self) -> Tensor
  variants: function, method

- func: inverse(Tensor self, *, Tensor(a!) out) -> Tensor(a!)

- func: _inverse_helper(Tensor self) -> Tensor
  variants: function
  dispatch:
    CPU: _inverse_helper_cpu
    CUDA: _inverse_helper_cuda

- func: isclose(Tensor self, Tensor other, float rtol=1e-05, float atol=1e-08, bool equal_nan=False) -> Tensor
  variants: function, method

- func: isnan(Tensor self) -> Tensor
  variants: function
  device_guard: False

- func: is_distributed(Tensor self) -> bool
  variants: function, method
  device_guard: False

- func: is_floating_point(Tensor self) -> bool
  variants: function, method
  device_guard: False

- func: is_complex(Tensor self) -> bool
  variants: function, method
  device_guard: False

- func: is_nonzero(Tensor self) -> bool
  variants: function, method
  device_guard: False

- func: is_same_size(Tensor self, Tensor other) -> bool
  variants: function, method
  device_guard: False

- func: is_signed(Tensor self) -> bool
  variants: function, method
  device_guard: False

- func: kl_div(Tensor self, Tensor target, int reduction=Mean) -> Tensor

- func: kl_div_backward(Tensor grad_output, Tensor self, Tensor target, int reduction=Mean) -> Tensor
  dispatch:
    CPU: kl_div_backward_cpu
    CUDA: kl_div_backward_cuda

- func: kthvalue(Tensor self, int k, int dim=-1, bool keepdim=False) -> (Tensor values, Tensor indices)
  variants: function, method

- func: kthvalue(Tensor self, int k, int dim=-1, bool keepdim=False, *, Tensor(a!) values, Tensor(b!) indices) -> (Tensor(a!) values, Tensor(b!) indices)
  dispatch:
    CPU: kthvalue_out_cpu
    CUDA: kthvalue_out_cuda

- func: layer_norm(Tensor input, int[] normalized_shape, Tensor? weight=None, Tensor? bias=None, float eps=1e-05, bool cudnn_enable=True) -> Tensor

- func: linear(Tensor input, Tensor weight, Tensor? bias=None) -> Tensor
  python_module: nn

- func: mkldnn_linear(Tensor input, Tensor weight, Tensor? bias=None) -> Tensor
  python_module: nn
  dispatch:
    MkldnnCPU: mkldnn_linear

- func: fbgemm_linear_int8_weight(Tensor input, Tensor weight, Tensor packed, Tensor col_offsets, Scalar weight_scale, Scalar weight_zero_point, Tensor bias) -> Tensor

- func: fbgemm_linear_quantize_weight(Tensor input) -> (Tensor, Tensor, float, int)

- func: fbgemm_pack_quantized_matrix(Tensor input, int K, int N) -> Tensor

- func: fbgemm_is_cpu_supported() -> bool

- func: linspace(Scalar start, Scalar end, int steps=100, *, ScalarType? dtype=None, Layout? layout=None, Device? device=None, bool? pin_memory=None) -> Tensor

- func: linspace(Scalar start, Scalar end, int steps=100, *, Tensor(a!) out) -> Tensor(a!)
  dispatch:
    CPU: linspace_cpu_out
    CUDA: linspace_cuda_out

- func: log(Tensor self) -> Tensor
  variants: function, method

- func: log_(Tensor(a!) self) -> Tensor(a!)
  variants: function, method
  dispatch:
    CPU: _log__cpu
    CUDA: _log__cuda

- func: log(Tensor self, *, Tensor(a!) out) -> Tensor(a!)
  dispatch:
    CPU: _log_out_cpu
    CUDA: _log_out_cuda

- func: log10(Tensor self) -> Tensor
  variants: function, method

- func: log10_(Tensor(a!) self) -> Tensor(a!)
  variants: function, method
  dispatch:
    CPU: _log10__cpu
    CUDA: _log10__cuda

- func: log10(Tensor self, *, Tensor(a!) out) -> Tensor(a!)
  dispatch:
    CPU: _log10_out_cpu
    CUDA: _log10_out_cuda

- func: log1p(Tensor self) -> Tensor
  variants: function, method

- func: log1p_(Tensor(a!) self) -> Tensor(a!)
  variants: function, method
  dispatch:
    CPU: _log1p__cpu
    CUDA: _log1p__cuda
    SparseCPU: log1p_sparse_
    SparseCUDA: log1p_sparse_

- func: log1p(Tensor self, *, Tensor(a!) out) -> Tensor(a!)
  dispatch:
    CPU: _log1p_out_cpu
    CUDA: _log1p_out_cuda
    SparseCPU: log1p_out_sparse
    SparseCUDA: log1p_out_sparse

- func: log2(Tensor self) -> Tensor
  variants: function, method

- func: log2_(Tensor(a!) self) -> Tensor(a!)
  variants: function, method
  dispatch:
    CPU: _log2__cpu
    CUDA: _log2__cuda

- func: log2(Tensor self, *, Tensor(a!) out) -> Tensor(a!)
  dispatch:
    CPU: _log2_out_cpu
    CUDA: _log2_out_cuda

- func: logdet(Tensor self) -> Tensor
  variants: function, method

- func: logspace(Scalar start, Scalar end, int steps=100, float base=10.0, *, ScalarType? dtype=None, Layout? layout=None, Device? device=None, bool? pin_memory=None) -> Tensor

- func: logspace(Scalar start, Scalar end, int steps=100, float base=10.0, *, Tensor(a!) out) -> Tensor(a!)
  dispatch:
    CPU: logspace_cpu_out
    CUDA: logspace_cuda_out

# FIXME: These could be combined as optional<ScalarType> but for https://github.com/pytorch/pytorch/issues/6593.
- func: log_softmax(Tensor self, int dim, ScalarType dtype) -> Tensor
  variants: function, method

- func: log_softmax(Tensor self, int dim) -> Tensor
  variants: function, method

- func: _log_softmax(Tensor self, int dim, bool half_to_float) -> Tensor
  dispatch:
    CPU: log_softmax_cpu
    CUDA: log_softmax_cuda

- func: _log_softmax_backward_data(Tensor grad_output, Tensor output, int dim, Tensor self) -> Tensor
  dispatch:
    CPU: log_softmax_backward_cpu
    CUDA: log_softmax_backward_cuda

- func: logsumexp(Tensor self, int[1] dim, bool keepdim=False) -> Tensor
  variants: function, method

- func: logsumexp(Tensor self, int[1] dim, bool keepdim=False, *, Tensor(a!) out) -> Tensor(a!)

- func: margin_ranking_loss(Tensor input1, Tensor input2, Tensor target, float margin=0.0, int reduction=Mean) -> Tensor

- func: matmul(Tensor self, Tensor other) -> Tensor
  variants: function, method

- func: matmul(Tensor self, Tensor other, *, Tensor(a!) out) -> Tensor(a!)

- func: matrix_rank(Tensor self, float tol, bool symmetric=False) -> Tensor

- func: matrix_rank(Tensor self, bool symmetric=False) -> Tensor

- func: matrix_power(Tensor self, int n) -> Tensor
  variants: function, method

- func: max(Tensor self, int dim, bool keepdim=False) -> (Tensor values, Tensor indices)
  variants: function, method

- func: max(Tensor self, int dim, bool keepdim=False, *, Tensor(a!) max, Tensor(b!) max_values) -> (Tensor(a!) values, Tensor(b!) indices)

- func: max_values(Tensor self, int[1] dim, bool keepdim=False) -> Tensor
  variants: function, method

# Return: (Tensor output, Tensor indices)
- func: max_pool1d_with_indices(Tensor self, int[1] kernel_size, int[1] stride=[], int[1] padding=0, int[1] dilation=1, bool ceil_mode=False) -> (Tensor, Tensor)

- func: max_pool1d(Tensor self, int[1] kernel_size, int[1] stride=[], int[1] padding=0, int[1] dilation=1, bool ceil_mode=False) -> Tensor

- func: max_pool2d(Tensor self, int[2] kernel_size, int[2] stride=[], int[2] padding=0, int[2] dilation=1, bool ceil_mode=False) -> Tensor

- func: mkldnn_max_pool2d(Tensor self, int[2] kernel_size, int[2] stride=[], int[2] padding=0, int[2] dilation=1, bool ceil_mode=False) -> Tensor
  requires_tensor: True
  dispatch:
    MkldnnCPU: mkldnn_max_pool2d

- func: max_pool3d(Tensor self, int[3] kernel_size, int[3] stride=[], int[3] padding=0, int[3] dilation=1, bool ceil_mode=False) -> Tensor

# FIXME: These could be combined as optional<ScalarType> but for https://github.com/pytorch/pytorch/issues/6593.
- func: mean(Tensor self, *, ScalarType dtype) -> Tensor
  variants: function, method

- func: mean(Tensor self) -> Tensor
  variants: function, method

- func: mean(Tensor self, int[1] dim, bool keepdim, *, ScalarType dtype) -> Tensor
  variants: function, method

- func: mean(Tensor self, int[1] dim, bool keepdim=False) -> Tensor
  variants: function, method

- func: mean(Tensor self, int[1] dim, *, ScalarType dtype) -> Tensor
  variants: function, method

- func: mean(Tensor self, int[1] dim, bool keepdim, *, ScalarType dtype, Tensor(a!) out) -> Tensor(a!)

- func: mean(Tensor self, int[1] dim, bool keepdim=False, *, Tensor(a!) out) -> Tensor(a!)

- func: mean(Tensor self, int[1] dim, *, ScalarType dtype, Tensor(a!) out) -> Tensor(a!)

- func: median(Tensor self, int dim, bool keepdim=False) -> (Tensor values, Tensor indices)
  variants: function, method

- func: median(Tensor self, int dim, bool keepdim=False, *, Tensor(a!) values, Tensor(b!) indices) -> (Tensor(a!) values, Tensor(b!) indices)

- func: min(Tensor self, int dim, bool keepdim=False) -> (Tensor values, Tensor indices)
  variants: function, method

- func: min(Tensor self, int dim, bool keepdim=False, *, Tensor(a!) min, Tensor(b!) min_indices) -> (Tensor(a!) values, Tensor(b!) indices)

- func: min_values(Tensor self, int[1] dim, bool keepdim=False) -> Tensor
  variants: function, method

- func: mkldnn_convolution(Tensor self, Tensor weight, Tensor? bias, int[] padding, int[] stride, int[] dilation, int groups) -> Tensor

- func: mkldnn_convolution_backward_input(int[] self_size, Tensor grad_output, Tensor weight, int[] padding, int[] stride, int[] dilation, int groups, bool bias_defined) -> Tensor

- func: mkldnn_convolution_backward_weights(int[] weight_size, Tensor grad_output, Tensor self, int[] padding, int[] stride, int[] dilation, int groups, bool bias_defined) -> (Tensor, Tensor)

- func: mkldnn_convolution_backward(Tensor self, Tensor grad_output, Tensor weight, int[] padding, int[] stride, int[] dilation, int groups, bool[3] output_mask) -> (Tensor, Tensor, Tensor)

- func: miopen_batch_norm(Tensor input, Tensor weight, Tensor? bias, Tensor? running_mean, Tensor? running_var, bool training, float exponential_average_factor, float epsilon) -> (Tensor, Tensor, Tensor)
  dispatch:
    CUDA: miopen_batch_norm

- func: miopen_batch_norm_backward(Tensor input, Tensor grad_output, Tensor weight, Tensor? running_mean, Tensor? running_var, Tensor? save_mean, Tensor? save_var, float epsilon) -> (Tensor, Tensor, Tensor)
  dispatch:
    CUDA: miopen_batch_norm_backward

- func: miopen_convolution(Tensor self, Tensor weight, Tensor? bias, int[] padding, int[] stride, int[] dilation, int groups, bool benchmark, bool deterministic) -> Tensor
  dispatch:
    CUDA: miopen_convolution

- func: miopen_convolution_backward_input(int[] self_size, Tensor grad_output, Tensor weight, int[] padding, int[] stride, int[] dilation, int groups, bool benchmark, bool deterministic) -> Tensor
  dispatch:
    CUDA: miopen_convolution_backward_input

- func: miopen_convolution_backward(Tensor self, Tensor grad_output, Tensor weight, int[] padding, int[] stride, int[] dilation, int groups, bool benchmark, bool deterministic, bool[3] output_mask) -> (Tensor, Tensor, Tensor)
  dispatch:
    CUDA: miopen_convolution_backward

- func: miopen_convolution_backward_bias(Tensor grad_output) -> Tensor
  dispatch:
    CUDA: miopen_convolution_backward_bias

- func: miopen_convolution_backward_weight(int[] weight_size, Tensor grad_output, Tensor self, int[] padding, int[] stride, int[] dilation, int groups, bool benchmark, bool deterministic) -> Tensor
  dispatch:
    CUDA: miopen_convolution_backward_weight

- func: miopen_convolution_transpose(Tensor self, Tensor weight, Tensor? bias, int[] padding, int[] output_padding, int[] stride, int[] dilation, int groups, bool benchmark, bool deterministic) -> Tensor
  dispatch:
    CUDA: miopen_convolution_transpose

# NB: output_padding not strictly needed here, but it's helpful for the float
# backwards
- func: miopen_convolution_transpose_backward(Tensor self, Tensor grad_output, Tensor weight, int[] padding, int[] output_padding, int[] stride, int[] dilation, int groups, bool benchmark, bool deterministic, bool[3] output_mask) -> (Tensor, Tensor, Tensor)
  dispatch:
    CUDA: miopen_convolution_transpose_backward

- func: miopen_convolution_transpose_backward_input(Tensor grad_output, Tensor weight, int[] padding, int[] stride, int[] dilation, int groups, bool benchmark, bool deterministic) -> Tensor
  dispatch:
    CUDA: miopen_convolution_transpose_backward_input

- func: miopen_convolution_transpose_backward_weight(int[] weight_size, Tensor grad_output, Tensor self, int[] padding, int[] stride, int[] dilation, int groups, bool benchmark, bool deterministic) -> Tensor
  dispatch:
    CUDA: miopen_convolution_transpose_backward_weight

- func: miopen_depthwise_convolution(Tensor self, Tensor weight, Tensor? bias, int[] padding, int[] stride, int[] dilation, int groups, bool benchmark, bool deterministic) -> Tensor
  dispatch:
    CUDA: miopen_depthwise_convolution

- func: miopen_depthwise_convolution_backward_input(int[] self_size, Tensor grad_output, Tensor weight, int[] padding, int[] stride, int[] dilation, int groups, bool benchmark, bool deterministic) -> Tensor
  dispatch:
    CUDA: miopen_depthwise_convolution_backward_input

- func: miopen_depthwise_convolution_backward(Tensor self, Tensor grad_output, Tensor weight, int[] padding, int[] stride, int[] dilation, int groups, bool benchmark, bool deterministic, bool[3] output_mask) -> (Tensor, Tensor, Tensor)
  dispatch:
    CUDA: miopen_depthwise_convolution_backward

- func: miopen_depthwise_convolution_backward_weight(int[] weight_size, Tensor grad_output, Tensor self, int[] padding, int[] stride, int[] dilation, int groups, bool benchmark, bool deterministic) -> Tensor
  dispatch:
    CUDA: miopen_depthwise_convolution_backward_weight

- func: mm(Tensor self, Tensor mat2) -> Tensor
  variants: function, method
  dispatch:
    CPU: legacy::cpu::_th_mm
    CUDA: legacy::cuda::_th_mm
    SparseCPU: _sparse_mm
    SparseCUDA: _sparse_mm

- func: mm(Tensor self, Tensor mat2, *, Tensor(a!) out) -> Tensor(a!)
  dispatch:
    CPU: legacy::cpu::_th_mm_out
    CUDA: legacy::cuda::_th_mm_out
    SparseCPU: _sparse_mm_out
    SparseCUDA: _sparse_mm_out

- func: _sparse_mm(Tensor sparse, Tensor dense) -> Tensor

- func: mode(Tensor self, int dim=-1, bool keepdim=False) -> (Tensor values, Tensor indices)
  variants: function, method

- func: mode(Tensor self, int dim=-1, bool keepdim=False, *, Tensor(a!) values, Tensor(b!) indices) -> (Tensor(a!) values, Tensor(b!) indices)

- func: mul(Tensor self, Tensor other) -> Tensor
  variants: function, method

- func: mul_(Tensor(a!) self, Tensor other) -> Tensor(a!)
  variants: method

- func: mul(Tensor self, Tensor other, *, Tensor(a!) out) -> Tensor(a!)

  # For C++ only, until we have conversion from C++ numbers to Tensor
- func: mul(Tensor self, Scalar other) -> Tensor
  variants: function, method

- func: mul_(Tensor(a!) self, Scalar other) -> Tensor(a!)
  variants: method

- func: mv(Tensor self, Tensor vec) -> Tensor
  variants: function, method
  dispatch:
    CPU: legacy::cpu::_th_mv
    CUDA: legacy::cuda::_th_mv

- func: mv(Tensor self, Tensor vec, *, Tensor(a!) out) -> Tensor(a!)
  dispatch:
    CPU: legacy::cpu::_th_mv_out
    CUDA: legacy::cuda::_th_mv_out

- func: mvlgamma(Tensor self, int p) -> Tensor
  variants: function, method

- func: mvlgamma_(Tensor(a!) self, int p) -> Tensor(a!)
  variants: method

- func: narrow_copy(Tensor self, int dim, int start, int length) -> Tensor
  variants: method
  dispatch:
    CPU: narrow_copy_dense
    CUDA: narrow_copy_dense
    SparseCPU: narrow_copy_sparse
    SparseCUDA: narrow_copy_sparse

- func: narrow(Tensor(a) self, int dim, int start, int length) -> Tensor(a)
  variants: function, method
  device_guard: False

- func: native_batch_norm(Tensor input, Tensor? weight, Tensor? bias, Tensor? running_mean, Tensor? running_var, bool training, float momentum, float eps) -> (Tensor, Tensor, Tensor)
  dispatch:
    CPU: batch_norm_cpu
    CUDA: batch_norm_cuda
    MkldnnCPU: mkldnn_batch_norm

- func: batch_norm_stats(Tensor input, float eps) -> (Tensor, Tensor)
  dispatch:
    CUDA: batch_norm_stats_cuda

- func: batch_norm_elemt(Tensor input, Tensor? weight, Tensor? bias, Tensor mean, Tensor invstd, float eps) -> Tensor
  dispatch:
    CUDA: batch_norm_elemt_cuda

- func: batch_norm_gather_stats(Tensor input, Tensor mean, Tensor invstd, Tensor? running_mean, Tensor? running_var, float momentum, float eps, int count) -> (Tensor, Tensor)
  dispatch:
    CUDA: batch_norm_gather_stats_cuda

- func: native_batch_norm_backward(Tensor grad_out, Tensor input, Tensor? weight, Tensor? running_mean, Tensor? running_var, Tensor? save_mean, Tensor? save_invstd, bool train, float eps, bool[3] output_mask) -> (Tensor, Tensor, Tensor)
  dispatch:
    CPU: batch_norm_backward_cpu
    CUDA: batch_norm_backward_cuda

- func: batch_norm_backward_reduce(Tensor grad_out, Tensor input, Tensor mean, Tensor invstd, bool input_g, bool weight_g, bool bias_g) -> (Tensor, Tensor, Tensor, Tensor)
  dispatch:
    CUDA: batch_norm_backward_reduce_cuda

- func: batch_norm_backward_elemt(Tensor grad_out, Tensor input, Tensor mean, Tensor invstd, Tensor? weight, Tensor mean_dy, Tensor mean_dy_xmu) -> Tensor
  dispatch:
    CUDA: batch_norm_backward_elemt_cuda

- func: batch_norm_update_stats(Tensor input, Tensor? running_mean, Tensor? running_var, float momentum) -> (Tensor, Tensor)
  dispatch:
    CPU: batch_norm_update_stats_cpu
    CUDA: batch_norm_update_stats_cuda

- func: _nnpack_available() -> bool

- func: _nnpack_spatial_convolution(Tensor input, Tensor weight, Tensor? bias, int[2] padding) -> Tensor
  variants: function

- func: _nnpack_spatial_convolution_backward(Tensor input, Tensor grad_output, Tensor weight, int[2] padding, bool[3] output_mask) -> (Tensor, Tensor, Tensor)
  variants: function

- func: _nnpack_spatial_convolution_backward_input(Tensor input, Tensor grad_output, Tensor weight, int[2] padding) -> Tensor
  variants: function

- func: _nnpack_spatial_convolution_backward_weight(Tensor input, int[] weightsize, Tensor grad_output, int[2] padding) -> Tensor
  variants: function

- func: ones(int[] size, *, ScalarType? dtype=None, Layout? layout=None, Device? device=None, bool? pin_memory=None) -> Tensor

- func: ones(int[] size, *, Tensor(a!) out) -> Tensor(a!)

- func: ones_like(Tensor self) -> Tensor

- func: ones_like(Tensor self, *, ScalarType dtype, Layout layout, Device device, bool pin_memory=False) -> Tensor

- func: pairwise_distance(Tensor x1, Tensor x2, float p=2, float eps=1e-06, bool keepdim=False) -> Tensor

- func: cdist(Tensor x1, Tensor x2, float p=2) -> Tensor

- func: _cdist_backward(Tensor grad, Tensor x1, Tensor x2, float p, Tensor cdist) -> Tensor

- func: pdist(Tensor self, float p=2) -> Tensor

- func: _pdist_forward(Tensor self, float p=2) -> Tensor

- func: _pdist_backward(Tensor grad, Tensor self, float p, Tensor pdist) -> Tensor

- func: cosine_similarity(Tensor x1, Tensor x2, int dim=1, float eps=1e-08) -> Tensor
  variants: function

- func: permute(Tensor(a) self, int[] dims) -> Tensor(a)
  variants: method  # This is method-only to match the previous tensor API. In the future we could make this a function too.

- func: pixel_shuffle(Tensor self, int upscale_factor) -> Tensor

- func: pin_memory(Tensor self) -> Tensor
  variants: function, method

- func: pinverse(Tensor self, float rcond=1e-15) -> Tensor
  variants: function, method

- func: poisson_nll_loss(Tensor input, Tensor target, bool log_input, bool full, float eps, int reduction) -> Tensor
  variants: function

- func: scalar_tensor(Scalar s, *, ScalarType? dtype=None, Layout? layout=None, Device? device=None, bool? pin_memory=None) -> Tensor

- func: rand(int[] size, *, ScalarType? dtype=None, Layout? layout=None, Device? device=None, bool? pin_memory=None) -> Tensor

- func: rand(int[] size, *, Generator? generator, ScalarType? dtype=None, Layout? layout=None, Device? device=None, bool? pin_memory=None) -> Tensor

- func: rand(int[] size, *, Tensor(a!) out) -> Tensor(a!)

- func: rand(int[] size, *, Generator? generator, Tensor(a!) out) -> Tensor(a!)

- func: rand_like(Tensor self) -> Tensor

- func: rand_like(Tensor self, *, ScalarType dtype, Layout layout, Device device, bool pin_memory=False) -> Tensor

- func: randint(int high, int[] size, *, ScalarType? dtype=None, Layout? layout=None, Device? device=None, bool? pin_memory=None) -> Tensor

- func: randint(int high, int[] size, *, Generator? generator, ScalarType? dtype=None, Layout? layout=None, Device? device=None, bool? pin_memory=None) -> Tensor

- func: randint(int low, int high, int[] size, *, ScalarType? dtype=None, Layout? layout=None, Device? device=None, bool? pin_memory=None) -> Tensor

- func: randint(int low, int high, int[] size, *, Generator? generator, ScalarType? dtype=None, Layout? layout=None, Device? device=None, bool? pin_memory=None) -> Tensor

- func: randint(int high, int[] size, *, Tensor(a!) out) -> Tensor(a!)

- func: randint(int high, int[] size, *, Generator? generator, Tensor(a!) out) -> Tensor(a!)

- func: randint(int low, int high, int[] size, *, Tensor(a!) out) -> Tensor(a!)

- func: randint(int low, int high, int[] size, *, Generator? generator, Tensor(a!) out) -> Tensor(a!)

- func: randint_like(Tensor self, int high) -> Tensor

- func: randint_like(Tensor self, int low, int high) -> Tensor

- func: randint_like(Tensor self, int high, *, ScalarType dtype, Layout layout, Device device, bool pin_memory=False) -> Tensor

- func: randint_like(Tensor self, int low, int high, *, ScalarType dtype, Layout layout, Device device, bool pin_memory=False) -> Tensor

- func: randn(int[] size, *, ScalarType? dtype=None, Layout? layout=None, Device? device=None, bool? pin_memory=None) -> Tensor

- func: randn(int[] size, *, Generator? generator, ScalarType? dtype=None, Layout? layout=None, Device? device=None, bool? pin_memory=None) -> Tensor

- func: randn(int[] size, *, Tensor(a!) out) -> Tensor(a!)

- func: randn(int[] size, *, Generator? generator, Tensor(a!) out) -> Tensor(a!)

- func: randn_like(Tensor self) -> Tensor

- func: randn_like(Tensor self, *, ScalarType dtype, Layout layout, Device device, bool pin_memory=False) -> Tensor

- func: randperm(int n, *, ScalarType? dtype=None, Layout? layout=None, Device? device=None, bool? pin_memory=None) -> Tensor

- func: randperm(int n, *, Generator? generator, ScalarType? dtype=None, Layout? layout=None, Device? device=None, bool? pin_memory=None) -> Tensor

- func: randperm(int n, *, Tensor(a!) out) -> Tensor(a!)

- func: randperm(int n, *, Generator? generator, Tensor(a!) out) -> Tensor(a!)
  dispatch:
    CPU: randperm_out_cpu
    CUDA: randperm_out_cuda

- func: range(Scalar start, Scalar end, Scalar step=1, *, ScalarType? dtype=None, Layout? layout=None, Device? device=None, bool? pin_memory=None) -> Tensor

- func: range(Scalar start, Scalar end, *, ScalarType? dtype=None, Layout? layout=None, Device? device=None, bool? pin_memory=None) -> Tensor

- func: range(Scalar start, Scalar end, Scalar step=1, *, Tensor(a!) out) -> Tensor(a!)
  dispatch:
    CPU: range_cpu_out
    CUDA: range_cuda_out

- func: reciprocal(Tensor self) -> Tensor
  variants: function, method

- func: reciprocal_(Tensor(a!) self) -> Tensor(a!)
  variants: function, method
  dispatch:
    CPU: _reciprocal__cpu
    CUDA: _reciprocal__cuda

- func: reciprocal(Tensor self, *, Tensor(a!) out) -> Tensor(a!)
  dispatch:
    CPU: _reciprocal_out_cpu
    CUDA: _reciprocal_out_cuda

- func: neg(Tensor self) -> Tensor
  variants: function, method

- func: neg_(Tensor(a!) self) -> Tensor(a!)
  variants: function, method
  dispatch:
    CPU: _neg__cpu
    CUDA: _neg__cuda

- func: neg(Tensor self, *, Tensor(a!) out) -> Tensor(a!)
  dispatch:
    CPU: _neg_out_cpu
    CUDA: _neg_out_cuda

- func: repeat(Tensor self, int[] repeats) -> Tensor
  variants: method  # This is method-only to match the previous tensor API. In the future we could make this a function too.

- func: repeat_interleave(Tensor repeats) -> Tensor
  variants: function
  dispatch:
    CPU: repeat_interleave_cpu
    CUDA: repeat_interleave_cuda

- func: repeat_interleave(Tensor self, Tensor repeats, int? dim=None) -> Tensor
  variants: function, method

- func: repeat_interleave(Tensor self, int repeats, int? dim=None) -> Tensor
  variants: function, method

- func: reshape(Tensor self, int[] shape) -> Tensor
  variants: function, method
  device_guard: False

- func: mkldnn_reshape(Tensor self, int[] shape) -> Tensor
  device_guard: False
  requires_tensor: True
  dispatch:
    MkldnnCPU: mkldnn_reshape

- func: reshape_as(Tensor self, Tensor other) -> Tensor
  variants: method
  device_guard: False

- func: round(Tensor self) -> Tensor
  variants: function, method

- func: round_(Tensor(a!) self) -> Tensor(a!)
  variants: function, method
  dispatch:
    CPU: _round__cpu
    CUDA: _round__cuda

- func: round(Tensor self, *, Tensor(a!) out) -> Tensor(a!)
  dispatch:
    CPU: _round_out_cpu
    CUDA: _round_out_cuda

- func: rrelu(Tensor self, Scalar lower=0.125, Scalar upper=0.3333333333333333, bool training=False, Generator? generator=None) -> Tensor

- func: rrelu_(Tensor(a!) self, Scalar lower=0.125, Scalar upper=0.3333333333333333, bool training=False, Generator? generator=None) -> Tensor(a!)

- func: relu(Tensor self) -> Tensor
  variants: function, method
  dispatch:
    CPU: relu
    CUDA: relu
    MkldnnCPU: mkldnn_relu

- func: relu_(Tensor(a!) self) -> Tensor(a!)
  variants: function, method
  dispatch:
    CPU: relu_
    CUDA: relu_
    MkldnnCPU: mkldnn_relu_

- func: prelu(Tensor self, Tensor weight) -> Tensor
  variants: function, method
  dispatch:
    CPU: prelu_cpu
    CUDA: prelu_cuda

- func: prelu_backward(Tensor grad_output, Tensor self, Tensor weight) -> (Tensor, Tensor)
  variants: function, method
  dispatch:
    CPU: prelu_backward_cpu
    CUDA: prelu_backward_cuda

- func: hardshrink(Tensor self, Scalar lambd=0.5) -> Tensor
  variants: function, method
  dispatch:
    CPU: hardshrink_cpu
    CUDA: hardshrink_cuda

- func: hardshrink_backward(Tensor grad_out, Tensor self, Scalar lambd) -> Tensor
  variants: function, method
  dispatch:
    CPU: hardshrink_backward_cpu
    CUDA: hardshrink_backward_cuda

- func: rsqrt(Tensor self) -> Tensor
  variants: function, method

- func: rsqrt_(Tensor(a!) self) -> Tensor(a!)
  variants: function, method
  dispatch:
    CPU: _rsqrt__cpu
    CUDA: _rsqrt__cuda

- func: rsqrt(Tensor self, *, Tensor(a!) out) -> Tensor(a!)
  dispatch:
    CPU: _rsqrt_out_cpu
    CUDA: _rsqrt_out_cuda

- func: select(Tensor(a) self, int dim, int index) -> Tensor(a)
  variants: function, method
  device_guard: False

- func: selu(Tensor self) -> Tensor

- func: selu_(Tensor(a!) self) -> Tensor(a!)

- func: celu(Tensor self, Scalar alpha=1.0) -> Tensor

- func: celu_(Tensor(a!) self, Scalar alpha=1.0) -> Tensor(a!)

- func: sigmoid(Tensor self) -> Tensor
  variants: function, method
  dispatch:
    CPU: sigmoid
    CUDA: sigmoid
    MkldnnCPU: mkldnn_sigmoid

- func: sigmoid_(Tensor(a!) self) -> Tensor(a!)
  variants: function, method
  dispatch:
    CPU: _sigmoid__cpu
    CUDA: _sigmoid__cuda
    MkldnnCPU: mkldnn_sigmoid_

- func: sigmoid(Tensor self, *, Tensor(a!) out) -> Tensor(a!)
  dispatch:
    CPU: _sigmoid_out_cpu
    CUDA: _sigmoid_out_cuda

- func: sin(Tensor self) -> Tensor
  variants: function, method

- func: sin_(Tensor(a!) self) -> Tensor(a!)
  variants: function, method
  dispatch:
    CPU: _sin__cpu
    CUDA: _sin__cuda

- func: sin(Tensor self, *, Tensor(a!) out) -> Tensor(a!)
  dispatch:
    CPU: _sin_out_cpu
    CUDA: _sin_out_cuda

- func: sinh(Tensor self) -> Tensor
  variants: function, method

- func: sinh_(Tensor(a!) self) -> Tensor(a!)
  variants: function, method
  dispatch:
    CPU: _sinh__cpu
    CUDA: _sinh__cuda

- func: sinh(Tensor self, *, Tensor(a!) out) -> Tensor(a!)
  dispatch:
    CPU: _sinh_out_cpu
    CUDA: _sinh_out_cuda

- func: detach(Tensor self) -> Tensor
  variants: function, method

- func: detach_(Tensor(a!) self) -> Tensor(a!)
  variants: function, method

- func: size(Tensor self, int dim) -> int
  variants: function, method
  device_guard: False

- func: slice(Tensor(a) self, int dim=0, int start=0, int end=9223372036854775807, int step=1) -> Tensor(a)
  variants: function, method
  device_guard: False

- func: slogdet(Tensor self) -> (Tensor sign, Tensor logabsdet)
  variants: function, method

- func: smm(Tensor self, Tensor mat2) -> Tensor
  variants: function, method

# FIXME: These could be combined as optional<ScalarType> but for https://github.com/pytorch/pytorch/issues/6593.
- func: softmax(Tensor self, int dim, ScalarType dtype) -> Tensor
  variants: function, method

- func: softmax(Tensor self, int dim) -> Tensor
  variants: function, method

- func: _softmax(Tensor self, int dim, bool half_to_float) -> Tensor
  dispatch:
    CPU: softmax_cpu
    CUDA: softmax_cuda

- func: _softmax_backward_data(Tensor grad_output, Tensor output, int dim, Tensor self) -> Tensor
  dispatch:
    CPU: softmax_backward_cpu
    CUDA: softmax_backward_cuda

- func: _sparse_add(Tensor self, Tensor other, *, Scalar alpha=1, Tensor(a!) out) -> Tensor(a!)
  dispatch:
    SparseCPU: add_out_sparse_cpu
    SparseCUDA: add_out_sparse_cuda

- func: _sparse_dense_add(Tensor self, Tensor other, *, Scalar alpha=1, Tensor(a!) out) -> Tensor(a!)
  dispatch:
    CPU: add_out_dense_sparse_cpu
    CUDA: add_out_dense_sparse_cuda

- func: _sparse_div_zerodim(Tensor self, Tensor other, *, Tensor(a!) out) -> Tensor(a!)
  dispatch:
    SparseCPU: div_out_sparse_zerodim
    SparseCUDA: div_out_sparse_zerodim

- func: _sparse_div_scalar(Tensor self, Scalar other, *, Tensor(a!) out) -> Tensor(a!)
  dispatch:
    SparseCPU: div_out_sparse_scalar
    SparseCUDA: div_out_sparse_scalar

- func: _sparse_mul(Tensor self, Tensor other, *, Tensor(a!) out) -> Tensor(a!)
  dispatch:
    SparseCPU: mul_out_sparse_cpu
    SparseCUDA: mul_out_sparse_cuda

- func: _sparse_mul_zerodim(Tensor self, Tensor other, *, Tensor(a!) out) -> Tensor(a!)
  dispatch:
    SparseCPU: mul_out_sparse_zerodim
    SparseCUDA: mul_out_sparse_zerodim

- func: _sparse_mul_scalar(Tensor self, Scalar other, *, Tensor(a!) out) -> Tensor(a!)
  dispatch:
    SparseCPU: mul_out_sparse_scalar
    SparseCUDA: mul_out_sparse_scalar

- func: split(Tensor(a) self, int split_size, int dim=0) -> Tensor(a)[]
  variants: function, method
  device_guard: False

- func: split_with_sizes(Tensor self, int[] split_sizes, int dim=0) -> Tensor[]
  variants: function, method
  device_guard: False

- func: squeeze(Tensor(a) self) -> Tensor(a)
  variants: function, method
  device_guard: False

- func: squeeze(Tensor(a) self, int dim) -> Tensor(a)
  variants: function, method
  device_guard: False

- func: squeeze_(Tensor(a!) self) -> Tensor(a!)
  variants: method
  device_guard: False

- func: squeeze_(Tensor(a!) self, int dim) -> Tensor(a!)
  variants: method
  device_guard: False

- func: sspaddmm(Tensor self, Tensor mat1, Tensor mat2, *, Scalar beta=1, Scalar alpha=1) -> Tensor
  variants: function, method

- func: sspaddmm(Tensor self, Tensor mat1, Tensor mat2, *, Scalar beta=1, Scalar alpha=1, Tensor(a!) out) -> Tensor(a!)
  dispatch:
    CPU: _sspaddmm_out_only_sparse
    CUDA: _sspaddmm_out_only_sparse_cuda
    SparseCPU: _sspaddmm_out_cpu
    SparseCUDA: _sspaddmm_out_cuda

- func: stack(Tensor[] tensors, int dim=0) -> Tensor

- func: stack(Tensor[] tensors, int dim=0, *, Tensor(a!) out) -> Tensor(a!)

# The signature is designed to be consistent with librosa except that it is
# missing the `pad_mode` and `center` arguments, which are taken care of at
# `torch.functional.py`. They shall be moved here once we have mapping between
# Python strings and C++ Enum in codegen.
- func: stft(Tensor self, int n_fft, int? hop_length=None, int? win_length=None, Tensor? window=None, bool normalized=False, bool onesided=True) -> Tensor
  variants: function, method

- func: stride(Tensor self, int dim) -> int
  variants: function, method
  device_guard: False

# FIXME: These could be combined as optional<ScalarType> but for https://github.com/pytorch/pytorch/issues/6593.
- func: sum(Tensor self, *, ScalarType dtype) -> Tensor
  variants: function, method

- func: sum(Tensor self) -> Tensor
  variants: function, method

- func: sum(Tensor self, int[1] dim, bool keepdim, *, ScalarType dtype) -> Tensor
  variants: function, method

- func: sum(Tensor self, int[1] dim, bool keepdim=False) -> Tensor
  variants: function, method

- func: sum(Tensor self, int[1] dim, *, ScalarType dtype) -> Tensor
  variants: function, method

- func: sum(Tensor self, int[1] dim, bool keepdim, *, ScalarType dtype, Tensor(a!) out) -> Tensor(a!)

- func: sum(Tensor self, int[1] dim, bool keepdim=False, *, Tensor(a!) out) -> Tensor(a!)

- func: sum(Tensor self, int[1] dim, *, ScalarType dtype, Tensor(a!) out) -> Tensor(a!)

- func: sum_to_size(Tensor self, int[] size) -> Tensor
  variants: method
  device_guard: False

- func: sqrt(Tensor self) -> Tensor
  variants: function, method

- func: sqrt_(Tensor(a!) self) -> Tensor(a!)
  variants: function, method
  dispatch:
    CPU: _sqrt__cpu
    CUDA: _sqrt__cuda

- func: sqrt(Tensor self, *, Tensor(a!) out) -> Tensor(a!)
  dispatch:
    CPU: _sqrt_out_cpu
    CUDA: _sqrt_out_cuda

- func: std(Tensor self, bool unbiased=True) -> Tensor
  variants: function, method

- func: std(Tensor self, int[1] dim, bool unbiased=True, bool keepdim=False) -> Tensor
  variants: function, method

- func: std_mean(Tensor self, bool unbiased=True) -> (Tensor, Tensor)
  variants: function

- func: std_mean(Tensor self, int[1] dim, bool unbiased=True, bool keepdim=False) -> (Tensor, Tensor)
  variants: function

- func: std(Tensor self, int[1] dim, bool unbiased=True, bool keepdim=False, *, Tensor(a!) out) -> Tensor(a!)

# FIXME: These could be combined as optional<ScalarType> but for https://github.com/pytorch/pytorch/issues/6593.
- func: prod(Tensor self, *, ScalarType dtype) -> Tensor
  variants: function, method

- func: prod(Tensor self) -> Tensor
  variants: function, method

- func: prod(Tensor self, int dim, bool keepdim, *, ScalarType dtype) -> Tensor
  variants: function, method

- func: prod(Tensor self, int dim, bool keepdim=False) -> Tensor
  variants: function, method

- func: prod(Tensor self, int dim, *, ScalarType dtype) -> Tensor
  variants: function, method

- func: prod(Tensor self, int dim, bool keepdim, *, ScalarType dtype, Tensor(a!) out) -> Tensor(a!)

- func: prod(Tensor self, int dim, bool keepdim=False, *, Tensor(a!) out) -> Tensor(a!)

- func: prod(Tensor self, int dim, *, ScalarType dtype, Tensor(a!) out) -> Tensor(a!)

- func: t(Tensor(a) self) -> Tensor(a)
  device_guard: False
  variants: function, method

- func: t_(Tensor(a!) self) -> Tensor(a!)
  device_guard: False
  variants: method

- func: tan(Tensor self) -> Tensor
  variants: function, method

- func: tan_(Tensor(a!) self) -> Tensor(a!)
  variants: function, method
  dispatch:
    CPU: _tan__cpu
    CUDA: _tan__cuda

- func: tan(Tensor self, *, Tensor(a!) out) -> Tensor(a!)
  dispatch:
    CPU: _tan_out_cpu
    CUDA: _tan_out_cuda

- func: tanh(Tensor self) -> Tensor
  variants: function, method

- func: tanh_(Tensor(a!) self) -> Tensor(a!)
  variants: function, method
  dispatch:
    CPU: _tanh__cpu
    CUDA: _tanh__cuda

- func: tanh(Tensor self, *, Tensor(a!) out) -> Tensor(a!)
  dispatch:
    CPU: _tanh_out_cpu
    CUDA: _tanh_out_cuda

- func: tensordot(Tensor self, Tensor other, int[] dims_self, int[] dims_other) -> Tensor
  variants: function

# TODO: namespace threshold in 'nn'
- func: threshold(Tensor self, Scalar threshold, Scalar value) -> Tensor
  variants: function

- func: threshold_(Tensor(a!) self, Scalar threshold, Scalar value) -> Tensor(a!)
  variants: function

- func: threshold(Tensor self, Scalar threshold, Scalar value, *, Tensor(a!) out) -> Tensor(a!)

- func: threshold_backward(Tensor grad_output, Tensor self, Scalar threshold) -> Tensor
  variants: function

- func: transpose(Tensor(a) self, int dim0, int dim1) -> Tensor(a)
  variants: function, method
  device_guard: False

- func: transpose_(Tensor(a!) self, int dim0, int dim1) -> Tensor(a!)
  variants: method
  device_guard: False

- func: one_hot(Tensor self, int num_classes=-1) -> Tensor
  python_module: nn
  variants: function

- func: flip(Tensor self, int[] dims) -> Tensor
  variants: function, method
  dispatch:
    CPU: flip_cpu
    CUDA: flip_cuda

- func: roll(Tensor self, int[1] shifts, int[1] dims=[]) -> Tensor
  variants: function, method
  dispatch:
    CPU: roll_cpu
    CUDA: roll_cuda

# default int[] value [0,1] should not add space after comma, since native_parse.py uses ', ' to split args
- func: rot90(Tensor self, int k=1, int[] dims=[0,1]) -> Tensor
  variants: function, method

- func: _trilinear(Tensor i1, Tensor i2, Tensor i3, int[] expand1, int[] expand2, int[] expand3, int[] sumdim, int unroll_dim=1) -> Tensor

- func: triplet_margin_loss(Tensor anchor, Tensor positive, Tensor negative, float margin=1.0, float p=2, float eps=1e-06, bool swap=False, int reduction=Mean) -> Tensor

- func: trunc(Tensor self) -> Tensor
  variants: function, method

- func: trunc_(Tensor(a!) self) -> Tensor(a!)
  variants: function, method
  dispatch:
    CPU: _trunc__cpu
    CUDA: _trunc__cuda

- func: trunc(Tensor self, *, Tensor(a!) out) -> Tensor(a!)
  dispatch:
    CPU: _trunc_out_cpu
    CUDA: _trunc_out_cuda

- func: type_as(Tensor self, Tensor other) -> Tensor
  variants: method

- func: _unique(Tensor self, bool sorted=True, bool return_inverse=False) -> (Tensor, Tensor)
  variants: function
  dispatch:
    CPU: _unique_cpu
    CUDA: _unique_cuda

- func: unique_dim(Tensor self, int dim, bool sorted=True, bool return_inverse=False, bool return_counts=False) -> (Tensor, Tensor, Tensor)
  variants: function
  dispatch:
    CPU: unique_dim_cpu
    CUDA: unique_dim_cuda

- func: unique_consecutive(Tensor self, bool return_inverse=False, bool return_counts=False, int? dim=None) -> (Tensor, Tensor, Tensor)
  variants: function
  dispatch:
    CPU: unique_consecutive_cpu
    CUDA: unique_consecutive_cuda

- func: unique_dim_consecutive(Tensor self, int dim, bool return_inverse=False, bool return_counts=False) -> (Tensor, Tensor, Tensor)
  variants: function
  dispatch:
    CPU: unique_dim_consecutive_cpu
    CUDA: unique_dim_consecutive_cuda

# _unique and _unique_dim are fragile and modifying them easily cause internal break
# the below operator is a temporary hack for adding return_counts support
# Please don't rely on these two operators, they will be removed soon

- func: _unique2(Tensor self, bool sorted=True, bool return_inverse=False, bool return_counts=False) -> (Tensor, Tensor, Tensor)
  variants: function
  dispatch:
    CPU: _unique2_cpu
    CUDA: _unique2_cuda

- func: _unsafe_view(Tensor self, int[] size) -> Tensor

- func: unsqueeze(Tensor(a) self, int dim) -> Tensor(a)
  variants: function, method
  device_guard: False

- func: unsqueeze_(Tensor(a!) self, int dim) -> Tensor(a!)
  variants: method
  device_guard: False

- func: var(Tensor self, bool unbiased=True) -> Tensor
  variants: function, method

- func: var(Tensor self, int[1] dim, bool unbiased=True, bool keepdim=False) -> Tensor
  variants: function, method

- func: var(Tensor self, int[1] dim, bool unbiased=True, bool keepdim=False, *, Tensor(a!) out) -> Tensor(a!)

- func: var_mean(Tensor self, bool unbiased=True) -> (Tensor, Tensor)
  variants: function

- func: var_mean(Tensor self, int[1] dim, bool unbiased=True, bool keepdim=False) -> (Tensor, Tensor)
  variants: function

- func: view_as(Tensor self, Tensor other) -> Tensor
  variants: method
  device_guard: False

# we define both of these because 'where' does the broadcast and '_s_where' doesn't;
# this allows us to implicitly calculate the broadcast derivative, while only dealing with the
# _s_where derivative.
- func: where(Tensor condition, Tensor self, Tensor other) -> Tensor
  variants: function, method

- func: _s_where(Tensor condition, Tensor self, Tensor other) -> Tensor
  variants: function
  dispatch:
    CPU: _s_where_cpu
    CUDA: _s_where_cuda

- func: norm_except_dim(Tensor v, int pow=2, int dim=0) -> Tensor
  variants: function

# VariableType::_weight_norm does not want to be given a gap in the autograd graph,
# so we don't define "dispatch" variants for it.
- func: _weight_norm(Tensor v, Tensor g, int dim=0) -> Tensor
  variants: function

- func: _weight_norm_cuda_interface(Tensor v, Tensor g, int dim=0) -> (Tensor, Tensor)
  variants: function
  dispatch:
    CUDA: weight_norm_cuda

- func: _weight_norm_cuda_interface_backward(Tensor grad_w, Tensor saved_v, Tensor saved_g, Tensor saved_norms, int dim) -> (Tensor, Tensor)
  variants: function
  dispatch:
    CUDA: weight_norm_cuda_backward

- func: _weight_norm_differentiable_backward(Tensor grad_w, Tensor saved_v, Tensor saved_g, Tensor saved_norms, int dim) -> (Tensor, Tensor)
  variants: function

- func: zeros(int[] size, *, ScalarType? dtype=None, Layout? layout=None, Device? device=None, bool? pin_memory=None) -> Tensor

- func: zeros(int[] size, *, Tensor(a!) out) -> Tensor(a!)

- func: zeros_like(Tensor self) -> Tensor

- func: zeros_like(Tensor self, *, ScalarType dtype, Layout layout, Device device, bool pin_memory=False) -> Tensor

- func: _standard_gamma_grad(Tensor self, Tensor output) -> Tensor
  variants: function
  dispatch:
    CPU: _standard_gamma_grad_cpu
    CUDA: _standard_gamma_grad_cuda

- func: _standard_gamma(Tensor self, Generator? generator=None) -> Tensor
  variants: function
  dispatch:
    CPU: _s_gamma_cpu
    CUDA: _s_gamma_cuda

- func: _sample_dirichlet(Tensor self, Generator? generator=None) -> Tensor
  variants: function
  dispatch:
    CPU: _s_dirichlet_cpu
    CUDA: _s_dirichlet_cuda

- func: poisson(Tensor self, Generator? generator=None) -> Tensor
  dispatch:
    CPU: _s_poisson_cpu
    CUDA: _s_poisson_cuda

# When more variants get ported to native, this dispatch will get more
# complicated

- func: native_norm(Tensor self, Scalar p=2) -> Tensor
  dispatch:
    SparseCPU: norm_sparse
    SparseCUDA: norm_sparse

# TODO: reduce signatures down to one when optional args is available
- func: _sparse_sum(Tensor self) -> Tensor

- func: _sparse_sum(Tensor self, *, ScalarType dtype) -> Tensor

- func: _sparse_sum(Tensor self, int[1] dim) -> Tensor

- func: _sparse_sum(Tensor self, int[1] dim, *, ScalarType dtype) -> Tensor

- func: _sparse_sum_backward(Tensor grad, Tensor self, int[] dim) -> Tensor
  dispatch:
      SparseCPU: _sparse_sum_backward_cpu
      SparseCUDA: _sparse_sum_backward_cuda

- func: norm(Tensor self, Scalar? p, *, ScalarType dtype) -> Tensor
  variants: function, method

- func: norm(Tensor self, Scalar p=2) -> Tensor
  variants: function, method

- func: norm(Tensor self, Scalar? p, int[1] dim, bool keepdim, *, ScalarType dtype) -> Tensor
  variants: function, method

- func: norm(Tensor self, Scalar? p, int[1] dim, bool keepdim=False) -> Tensor
  variants: function, method

- func: norm(Tensor self, Scalar? p, int[1] dim, bool keepdim, *, ScalarType dtype, Tensor(a!) out) -> Tensor(a!)

- func: norm(Tensor self, Scalar? p, int[1] dim, bool keepdim=False, *, Tensor(a!) out) -> Tensor(a!)

- func: frobenius_norm(Tensor self) -> Tensor
  variants: function

- func: frobenius_norm(Tensor self, int[1] dim, bool keepdim=False) -> Tensor
  variants: function

- func: frobenius_norm(Tensor self, int[1] dim, bool keepdim=False, *, Tensor(a!) out) -> Tensor(a!)
  variants: function

- func: nuclear_norm(Tensor self, bool keepdim=False) -> Tensor
  variants: function

- func: nuclear_norm(Tensor self, bool keepdim=False, *, Tensor(a!) out) -> Tensor(a!)
  variants: function

- func: clone(Tensor self) -> Tensor
  variants: function, method
  dispatch:
    CPU: legacy::cpu::_th_clone
    CUDA: legacy::cuda::_th_clone
    SparseCPU: clone_sparse
    SparseCUDA: clone_sparse
    MkldnnCPU: mkldnn_clone

- func: resize_as_(Tensor(a!) self, Tensor the_template) -> Tensor(a!)
  variants: function, method
  dispatch:
    CPU: legacy::cpu::_th_resize_as_
    CUDA: legacy::cuda::_th_resize_as_
    SparseCPU: resize_as_sparse_
    SparseCUDA: resize_as_sparse_

- func: pow(Tensor self, Scalar exponent, *, Tensor(a!) out) -> Tensor(a!)
  dispatch:
    CPU: legacy::cpu::_th_pow_out
    CUDA: legacy::cuda::_th_pow_out
    SparseCPU: pow_out_sparse_scalar
    SparseCUDA: pow_out_sparse_scalar

- func: pow(Tensor self, Scalar exponent) -> Tensor
  variants: function, method
  dispatch:
    CPU: legacy::cpu::_th_pow
    CUDA: legacy::cuda::_th_pow
    SparseCPU: pow_sparse_scalar
    SparseCUDA: pow_sparse_scalar

- func: zero_(Tensor(a!) self) -> Tensor(a!)
  variants: method, function
  dispatch:
    CPU: legacy::cpu::_th_zero_
    CUDA: legacy::cuda::_th_zero_
    SparseCPU: zero_sparse_
    SparseCUDA: zero_sparse_

- func: sub(Tensor self, Tensor other, *, Scalar alpha=1, Tensor(a!) out) -> Tensor(a!)

- func: sub(Tensor self, Tensor other, *, Scalar alpha=1) -> Tensor
  variants: function, method

- func: sub_(Tensor(a!) self, Tensor other, *, Scalar alpha=1) -> Tensor(a!)
  variants: method

# For C++ only, until we have conversion from C++ numbers to Tensor
- func: sub(Tensor self, Scalar other, Scalar alpha=1) -> Tensor
  variants: function, method

- func: sub_(Tensor(a!) self, Scalar other, Scalar alpha=1) -> Tensor(a!)
  variants: method

- func: rsub(Tensor self, Tensor other, *, Scalar alpha=1) -> Tensor
  variants: function

# For C++ only, until we have conversion from C++ numbers to Tensor
- func: rsub(Tensor self, Scalar other, Scalar alpha=1) -> Tensor
  variants: function

- func: s_native_addmm(Tensor self, Tensor mat1, Tensor mat2, *, Scalar beta=1, Scalar alpha=1, Tensor(a!) out) -> Tensor(a!)
  dispatch:
    CPU: s_addmm_out_sparse_dense_cpu
    CUDA: s_addmm_out_sparse_dense_cuda

- func: s_native_addmm(Tensor self, Tensor mat1, Tensor mat2, *, Scalar beta=1, Scalar alpha=1) -> Tensor
  dispatch:
    CPU: s_addmm_sparse_dense_cpu
    CUDA: s_addmm_sparse_dense_cuda

- func: s_native_addmm_(Tensor(a!) self, Tensor mat1, Tensor mat2, *, Scalar beta=1, Scalar alpha=1) -> Tensor(a!)
  dispatch:
    CPU: s_addmm_sparse_dense_cpu_
    CUDA: s_addmm_sparse_dense_cuda_

- func: _sparse_addmm(Tensor self, Tensor sparse, Tensor dense, *, Scalar beta=1, Scalar alpha=1) -> Tensor

- func: addmm(Tensor self, Tensor mat1, Tensor mat2, *, Scalar beta=1, Scalar alpha=1, Tensor(a!) out) -> Tensor(a!)

- func: addmm(Tensor self, Tensor mat1, Tensor mat2, *, Scalar beta=1, Scalar alpha=1) -> Tensor
  variants: function, method

- func: addmm_(Tensor(a!) self, Tensor mat1, Tensor mat2, *, Scalar beta=1, Scalar alpha=1) -> Tensor(a!)
  variants: method


# NOTE [ Sparse: autograd and API ]
#
#
# Sparse Tensor Constructors
# ~~~~~~~~~~~~~~~~~~~~~~~~~~
#
# The API entry points to sparse tensor construction should be
# `sparse_coo tensor` and `_sparse_coo_tensor_unsafe`. Depending on whether the
# indices and values tensors are given, they eventually dispatch to either
# `sparse_coo_tensor_with_dims` or `sparse_coo_tensor_with_dims_and_tensors`.
#
# The autograd support for ctor is implement on `sparse_coo_tensor_with_dims_and_tensors`.
#
# The API methods `sparse_coo tensor` and `_sparse_coo_tensor_unsafe`
# **must not** have specific type dispatches because otherwise codegen will
# consider them as abstract methods (see Note [Abstract ATen methods]), dispatch
# using **Tensor** type, and thus lose autograd tracking on the actual method
# they dispatch to, e.g., `sparse_coo_tensor_with_dims_and_tensors`.
#
# The actual ctors `sparse_coo_tensor_with_dims` and `sparse_coo_tensor_with_dims_and_tensors`,
# on the other hand, need to create `SparseTensorImpl` and know nothing about
# how `VariableType`s work. So they need to be dispatched using Tensor types.
# We thus put `requires_tensor=True` to ensure that `VariableType` will unwrap
# the given variables and call with the Tensor type.
#
#
# Sparse Methods API Design
# ~~~~~~~~~~~~~~~~~~~~~~~~~
#
# Goals: 1. Flexible API for users to write custom sparse ops
#        2. ctor and member accessor with autograd support
#
# To achieve 1, we need to provide a set of *dangerous* APIs (dangerous in the
# sense that misusing them will break sparse tensor invariant and may out in
# unexpected behavior, e.g., crash). These methods are all prefixed with
# underscore "_" to indicate that they should be used with care. We provide:
#
#   + `_indices()`: returns the *raw* indices within the sparse tensor (not just
#                   sharing storage). Any inplace operation will change the
#                   actual indices, including t_, set_, as_strided_, resize_,
#                   etc.
#   + `_values()`: returns the *raw* values within the sparse tensor. Similar
#                  semantics as `_indices()`
#   + `_nnz()`: returns the number of non-zero entries. This will always be
#               determined by the shapes of indices and values.
#   + `_coalesced_(bool)`: inplace sets whether the tensor is coalesced, and
#                          returns itself.
#
# These methods are very useful in writing new operations, e.g., a custom
# autograd Function.
#
# We also provide other public *safe* APIs:
#   + `indices()`: returns a **view** of the indices tensor if the sparse tensor
#                  is **coalesced**.
#   + `values()`: returns a **view** of the values tensor if the containing
#                 sparse tensor is **coalesced**.
#   + `sparse_dim()`: number of sparse dimensions
#   + `dense_dim()`: number of dense dimensions
#   + `is_coalesced()`: whether the sparse tensor is coalesced
#
# `_indices()` and `_values()` should returns the raw indices and values dense
# tensors within a sparse tensor. They can be quite unsafe with inplace
# operations like `t_()`, and exposes uncoalesced indices and values. The public
# recommended API is `indices()` and `values()`, both of which first check that
# the tensor is coalesced and return views on those tensors.
#
#
# Autograd Support
# ~~~~~~~~~~~~~~~~
#
# Autograd is supported on `values()` and sparse tensor ctor with indices and
# values tensors. E.g., `torch.sparse_coo_tensor(i, v).values().sum()` is
# differentiable w.r.t. `v`.
#
# NB: The `values()` and `_values()` operators are special in that they are
# layout-aware, i.e., the output depends not just on the data it represents, but
# also on the input layout details (in this case, the `indices` tensor). See
# NOTE [ as_strided Backward and layout-aware/agnostic autograd ] in Functions.cpp
# for discussion on layout-aware vs layout-agnostic autograd. Since PyTorch ops
# operate in the layout-agnostic mode, similar to `as_strided`, backward of
# these two operators need to consider them in a layout-agnostic way:
#   + `values()`:
#     Input is coalesced.
#     We just pretend having `input.indices()` as an additional argument
#     `input_indices`, then forward is similar to
#     `input.to(kStrided).index_select(input_indices)` regardless of the layout.
#     Note that `values()` normally is layout-aware even if we constrain
#     ourselves on sparse inputs since it may include all zeros values entries
#     as "present" entries.
#   + `_values()`:
#     Input may be uncoalesced.
#     It is not straightforward to construct a layout-agnostic version because
#     duplicate indices entries may exist and additional parameterization is
#     needed to distribute the value into different values entries. Furthermore,
#     this op is intended to provide ways to write custom sparse ops, rather
#     than being used in autograd graph, so it is marked as *non-differentiable*
#     in derivatives.yaml.
#
# Before reading the following, see NOTE [ Autograd Variable Views ] in
# variable.h for details on views that are tracked by autograd, and views that
# are not.
#
# Moreover, these methods return tensors that share storage with inputs, so we
# mark these methods as view ops to support autograd history tracking.
# The sparse tensor ctor output should technically be view of both input indices
# and values tensors, but currently we only support setting as view of a single
# Variable, so it is only view of the values tensor.
# TODO: clone indices in sparse tensor ctor.
#
# For other methods that return outputs that share storage with inputs, i.e.,
# `indices()` and `_indices()`. We mark their outputs as non-differentiable, so
# the view relation is not tracked by autograd, but the version counter is still
# shared. In other words, their outputs are non-differentiable views of the
# sparse tensor.


# FIXME: would be nicer if TensorOptions was optional based; not adding default arguments for options given
# the default would never make sense.
- func: sparse_coo_tensor(int[] size, *, ScalarType dtype, Layout layout, Device device, bool pin_memory=False) -> Tensor

- func: sparse_coo_tensor(Tensor indices, Tensor values, *, ScalarType? dtype=None, Layout? layout=None, Device? device=None, bool? pin_memory=None) -> Tensor

- func: sparse_coo_tensor(Tensor indices, Tensor values, int[] size, *, ScalarType? dtype=None, Layout? layout=None, Device? device=None, bool? pin_memory=None) -> Tensor

- func: _sparse_coo_tensor_unsafe(Tensor indices, Tensor values, int[] size, *, ScalarType? dtype=None, Layout? layout=None, Device? device=None, bool? pin_memory=None) -> Tensor

- func: _sparse_coo_tensor_with_dims(int sparse_dim, int dense_dim, int[] size, *, ScalarType dtype, Layout layout, Device device, bool pin_memory=False) -> Tensor
  dispatch:
    SparseCPU: new_with_dims_sparse
    SparseCUDA: new_with_dims_sparse
  requires_tensor: True

- func: _sparse_coo_tensor_with_dims_and_tensors(int sparse_dim, int dense_dim, int[] size, Tensor indices, Tensor values, *, ScalarType dtype, Layout layout, Device device, bool pin_memory=False) -> Tensor
  dispatch:
    SparseCPU: new_with_dims_and_tensor_sparse
    SparseCUDA: new_with_dims_and_tensor_sparse
  requires_tensor: True

- func: sparse_resize_(Tensor(a!) self, int[] size, int sparse_dim, int dense_dim) -> Tensor(a!)
  variants: method
  dispatch:
    SparseCPU: sparse_resize_
    SparseCUDA: sparse_resize_
  requires_tensor: True

- func: sparse_resize_and_clear_(Tensor(a!) self, int[] size, int sparse_dim, int dense_dim) -> Tensor(a!)
  variants: method
  dispatch:
    SparseCPU: sparse_resize_and_clear_
    SparseCUDA: sparse_resize_and_clear_
  requires_tensor: True


- func: sparse_mask(Tensor self, Tensor mask) -> Tensor
  variants: method
  dispatch:
    CPU: sparse_mask_cpu
    CUDA: sparse_mask_cuda
  requires_tensor: True


- func: to_dense(Tensor self) -> Tensor
  variants: method
  dispatch:
    SparseCPU: sparse_to_dense
    SparseCUDA: sparse_to_dense
    MkldnnCPU: mkldnn_to_dense
  requires_tensor: True

- func: to_dense_backward(Tensor grad, Tensor input) -> Tensor

- func: sparse_dim(Tensor self) -> int
  variants: method
  dispatch:
    SparseCPU: sparse_dim_sparse
    SparseCUDA: sparse_dim_sparse
  requires_tensor: True
  device_guard: False

# legacy method
- func: _dimI(Tensor self) -> int
  variants: method
  dispatch: sparse_dim_sparse
  requires_tensor: True
  device_guard: False


- func: dense_dim(Tensor self) -> int
  variants: method
  dispatch:
    SparseCPU: dense_dim_sparse
    SparseCUDA: dense_dim_sparse
  requires_tensor: True
  device_guard: False

# legacy method
- func: _dimV(Tensor self) -> int
  variants: method
  dispatch: dense_dim_sparse
  requires_tensor: True
  device_guard: False


- func: _nnz(Tensor self) -> int
  variants: method
  dispatch:
    SparseCPU: _nnz_sparse
    SparseCUDA: _nnz_sparse
  requires_tensor: True
  device_guard: False


- func: coalesce(Tensor self) -> Tensor
  variants: method
  dispatch:
    SparseCPU: coalesce_sparse_cpu
    SparseCUDA: coalesce_sparse_cuda
  requires_tensor: True


- func: is_coalesced(Tensor self) -> bool
  variants: method
  dispatch:
    SparseCPU: is_coalesced_sparse
    SparseCUDA: is_coalesced_sparse
  requires_tensor: True
  device_guard: False


- func: _indices(Tensor(a) self) -> Tensor(a)
  variants: method
  dispatch:
    SparseCPU: _indices_sparse
    SparseCUDA: _indices_sparse
  requires_tensor: True
  device_guard: False

- func: _values(Tensor(a) self) -> Tensor(a)
  variants: method
  dispatch:
    SparseCPU: _values_sparse
    SparseCUDA: _values_sparse
  requires_tensor: True
  device_guard: False

# This method doesn't do any check but only directly sets the flag. So it can be
# a bit unsafe. Similar to _indices and _values, this is useful for implementing
# custom sparse operations in Python/C++ extension.
- func: _coalesced_(Tensor(a!) self, bool coalesced) -> Tensor(a!)
  variants: method
  dispatch:
    SparseCPU: _coalesced_sparse_
    SparseCUDA: _coalesced_sparse_
  requires_tensor: True
  device_guard: False

- func: indices(Tensor(a) self) -> Tensor(a)
  variants: method
  dispatch:
    SparseCPU: indices_sparse
    SparseCUDA: indices_sparse
  requires_tensor: True
  device_guard: False

- func: values(Tensor(a) self) -> Tensor(a)
  variants: method
  dispatch:
    SparseCPU: values_sparse
    SparseCUDA: values_sparse
  requires_tensor: True
  device_guard: False


- func: hspmm(Tensor mat1, Tensor mat2, *, Tensor(a!) out) -> Tensor(a!)
  dispatch:
    SparseCPU: hspmm_out_sparse_cpu
    SparseCUDA: hspmm_out_sparse_cuda
  requires_tensor: True

- func: hspmm(Tensor mat1, Tensor mat2) -> Tensor
  dispatch:
    SparseCPU: hspmm_sparse_cpu
    SparseCUDA: hspmm_sparse_cuda
  requires_tensor: True

- func: copy_sparse_to_sparse_(Tensor(a!) self, Tensor src, bool non_blocking=False) -> Tensor(a!)
  variants: function
  dispatch:
    SparseCPU: copy_sparse_
    SparseCUDA: copy_sparse_
  requires_tensor: True

- func: numel(Tensor self) -> int
  variants: function, method
  device_guard: False

- func: unbind(Tensor(a) self, int dim=0) -> Tensor(a)[]
  variants: function, method

- func: to_sparse(Tensor self, int sparse_dim) -> Tensor
  variants: method
  dispatch:
    CPU: dense_to_sparse
    CUDA: dense_to_sparse

- func: to_sparse(Tensor self) -> Tensor
  variants: method
  dispatch:
    CPU: dense_to_sparse
    CUDA: dense_to_sparse

- func: to_mkldnn(Tensor self) -> Tensor
  variants: method
  dispatch:
    CPU: dense_to_mkldnn

- func: mkldnn_reorder_conv2d_weight(Tensor self, int[2] padding=0, int[2] stride=1, int[2] dilation=1, int groups=1) -> Tensor
  variants: function
  python_module: nn
  dispatch:
    MkldnnCPU: mkldnn_reorder_conv2d_weight

- func: to_mkldnn_backward(Tensor grad, Tensor input) -> Tensor

- func: quantize_linear(Tensor self, float scale, int zero_point, ScalarType dtype) -> Tensor
  variants: function, method
  dispatch:
    CPU: quantize_linear_cpu

- func: dequantize(Tensor self) -> Tensor
  variants: function, method
  dispatch:
    QuantizedCPU: dequantize_quant

- func: _dequantize_linear(Tensor self, float scale, int zero_point, ScalarType dtype) -> Tensor
  variants: function
  dispatch:
    CPU: dequantize_linear_cpu

- func: q_scale(Tensor self) -> Scalar
  variants: function, method
  dispatch:
    QuantizedCPU: q_scale_quant

- func: q_zero_point(Tensor self) -> Scalar
  variants: function, method
  dispatch:
    QuantizedCPU: q_zero_point_quant

- func: int_repr(Tensor self) -> Tensor
  variants: function, method
  dispatch:
    QuantizedCPU: int_repr_quant

- func: _per_tensor_affine_qtensor(Tensor self, float scale, int zero_point) -> Tensor
  dispatch:
    CPU: per_tensor_affine_qtensor_cpu

# to(Device) must not exist because all constructors of Device also works for
# TensorOptions. Otherwise, an ambiguity error is thrown.
# See NOTE [ TensorOptions Constructors ].
- func: to(Tensor self, *, ScalarType dtype, Layout layout, Device device, bool pin_memory=False, bool non_blocking=False, bool copy=False) -> Tensor
  variants: method
  device_guard: False

- func: to(Tensor self, Device device, ScalarType dtype, bool non_blocking=False, bool copy=False) -> Tensor
  variants: method
  device_guard: False

- func: to(Tensor self, ScalarType dtype, bool non_blocking=False, bool copy=False) -> Tensor
  variants: method
  device_guard: False

- func: to(Tensor self, Tensor other, bool non_blocking=False, bool copy=False) -> Tensor
  variants: method
  device_guard: False

- func: meshgrid(Tensor[] tensors) -> Tensor[]

- func: cartesian_prod(Tensor[] tensors) -> Tensor
  variants: function

- func: combinations(Tensor self, int r=2, bool with_replacement=False) -> Tensor
  variants: function

- func: item(Tensor self) -> Scalar
  variants: method

# NB: Does NOT check precondition that numel == 1
- func: _local_scalar_dense(Tensor self) -> Scalar
  dispatch:
    CPU: _local_scalar_dense_cpu
    CUDA: _local_scalar_dense_cuda
  variants: function

# Fused RNN kernels
- func: _thnn_fused_lstm_cell(Tensor input_gates, Tensor hidden_gates, Tensor cx, Tensor? input_bias=None, Tensor? hidden_bias=None) -> (Tensor, Tensor, Tensor)
  dispatch:
    CUDA: _thnn_fused_lstm_cell_cuda

- func: _thnn_fused_lstm_cell_backward(Tensor? grad_hy, Tensor? grad_cy, Tensor cx, Tensor cy, Tensor workspace, bool has_bias) -> (Tensor, Tensor, Tensor, Tensor, Tensor)
  dispatch:
    CUDA: _thnn_fused_lstm_cell_backward_cuda

- func: _thnn_fused_gru_cell(Tensor input_gates, Tensor hidden_gates, Tensor hx, Tensor? input_bias=None, Tensor? hidden_bias=None) -> (Tensor, Tensor)
  dispatch:
    CUDA: _thnn_fused_gru_cell_cuda

- func: _thnn_fused_gru_cell_backward(Tensor grad_hy, Tensor workspace, bool has_bias) -> (Tensor, Tensor, Tensor, Tensor, Tensor)
  dispatch:
    CUDA: _thnn_fused_gru_cell_backward_cuda

# RNN cells and layers
- func: lstm(Tensor input, Tensor[] hx, Tensor[] params, bool has_biases, int num_layers, float dropout, bool train, bool bidirectional, bool batch_first) -> (Tensor, Tensor, Tensor)

- func: lstm(Tensor data, Tensor batch_sizes, Tensor[] hx, Tensor[] params, bool has_biases, int num_layers, float dropout, bool train, bool bidirectional) -> (Tensor, Tensor, Tensor)

- func: gru(Tensor input, Tensor hx, Tensor[] params, bool has_biases, int num_layers, float dropout, bool train, bool bidirectional, bool batch_first) -> (Tensor, Tensor)

- func: gru(Tensor data, Tensor batch_sizes, Tensor hx, Tensor[] params, bool has_biases, int num_layers, float dropout, bool train, bool bidirectional) -> (Tensor, Tensor)

- func: rnn_tanh(Tensor input, Tensor hx, Tensor[] params, bool has_biases, int num_layers, float dropout, bool train, bool bidirectional, bool batch_first) -> (Tensor, Tensor)

- func: rnn_tanh(Tensor data, Tensor batch_sizes, Tensor hx, Tensor[] params, bool has_biases, int num_layers, float dropout, bool train, bool bidirectional) -> (Tensor, Tensor)

- func: rnn_relu(Tensor input, Tensor hx, Tensor[] params, bool has_biases, int num_layers, float dropout, bool train, bool bidirectional, bool batch_first) -> (Tensor, Tensor)

- func: rnn_relu(Tensor data, Tensor batch_sizes, Tensor hx, Tensor[] params, bool has_biases, int num_layers, float dropout, bool train, bool bidirectional) -> (Tensor, Tensor)

- func: lstm_cell(Tensor input, Tensor[] hx, Tensor w_ih, Tensor w_hh, Tensor? b_ih=None, Tensor? b_hh=None) -> (Tensor, Tensor)

- func: gru_cell(Tensor input, Tensor hx, Tensor w_ih, Tensor w_hh, Tensor? b_ih=None, Tensor? b_hh=None) -> Tensor

- func: rnn_tanh_cell(Tensor input, Tensor hx, Tensor w_ih, Tensor w_hh, Tensor? b_ih=None, Tensor? b_hh=None) -> Tensor

- func: rnn_relu_cell(Tensor input, Tensor hx, Tensor w_ih, Tensor w_hh, Tensor? b_ih=None, Tensor? b_hh=None) -> Tensor

# Quantized RNN layers
- func: quantized_lstm(Tensor input, Tensor[] hx, Tensor[] params, bool has_biases, int num_layers, float dropout, bool train, bool bidirectional, bool batch_first) -> (Tensor, Tensor, Tensor)

# Quantized RNN cells
- func: quantized_lstm_cell(Tensor input, Tensor[] hx, Tensor w_ih, Tensor w_hh, Tensor b_ih, Tensor b_hh, Tensor packed_ih, Tensor packed_hh, Tensor col_offsets_ih, Tensor col_offsets_hh, Scalar scale_ih, Scalar scale_hh, Scalar zero_point_ih, Scalar zero_point_hh) -> (Tensor, Tensor)

- func: quantized_gru_cell(Tensor input, Tensor hx, Tensor w_ih, Tensor w_hh, Tensor b_ih, Tensor b_hh, Tensor packed_ih, Tensor packed_hh, Tensor col_offsets_ih, Tensor col_offsets_hh, Scalar scale_ih, Scalar scale_hh, Scalar zero_point_ih, Scalar zero_point_hh) -> Tensor

- func: quantized_rnn_relu_cell(Tensor input, Tensor hx, Tensor w_ih, Tensor w_hh, Tensor b_ih, Tensor b_hh, Tensor packed_ih, Tensor packed_hh, Tensor col_offsets_ih, Tensor col_offsets_hh, Scalar scale_ih, Scalar scale_hh, Scalar zero_point_ih, Scalar zero_point_hh) -> Tensor

- func: quantized_rnn_tanh_cell(Tensor input, Tensor hx, Tensor w_ih, Tensor w_hh, Tensor b_ih, Tensor b_hh, Tensor packed_ih, Tensor packed_hh, Tensor col_offsets_ih, Tensor col_offsets_hh, Scalar scale_ih, Scalar scale_hh, Scalar zero_point_ih, Scalar zero_point_hh) -> Tensor


# PackedSequence utilities
- func: _pack_padded_sequence(Tensor input, Tensor lengths, bool batch_first) -> (Tensor, Tensor)

- func: _pack_padded_sequence_backward(Tensor grad, int[] input_size, Tensor batch_sizes, bool batch_first) -> Tensor

- func: _pad_packed_sequence(Tensor data, Tensor batch_sizes, bool batch_first, Scalar padding_value, int total_length) -> (Tensor, Tensor)

# wrappers for legacy TH methods

- func: data_ptr(Tensor self) -> void*
  variants: method
  device_guard: False

- func: set_(Tensor(a!) self, Storage source) -> Tensor(a!)
  variants: method
  device_guard: False
  dispatch:
    CPU: legacy::cpu::_th_set_
    CUDA: legacy::cuda::_th_set_

- func: set_(Tensor(a!) self, Storage source, int storage_offset, int[] size, int[] stride=[]) -> Tensor(a!)
  variants: method
  device_guard: False
  dispatch:
    CPU: legacy::cpu::_th_set_
    CUDA: legacy::cuda::_th_set_

- func: set_(Tensor(a!) self, Tensor source) -> Tensor(a!)
  variants: method
  device_guard: False
  dispatch:
    CPU: legacy::cpu::_th_set_
    CUDA: legacy::cuda::_th_set_

- func: set_(Tensor(a!) self) -> Tensor(a!)
  variants: method
  dispatch:
    CPU: legacy::cpu::_th_set_
    CUDA: legacy::cuda::_th_set_

- func: is_set_to(Tensor self, Tensor tensor) -> bool
  variants: method
  device_guard: False
  dispatch:
    CPU: legacy::cpu::_th_is_set_to
    CUDA: legacy::cuda::_th_is_set_to

- func: masked_fill_(Tensor(a!) self, Tensor mask, Scalar value) -> Tensor(a!)
  variants: method
  dispatch:
    CPU: masked_fill__cpu
    CUDA: masked_fill__cuda

- func: masked_fill(Tensor self, Tensor mask, Scalar value) -> Tensor
  variants: function, method

- func: masked_fill_(Tensor(a!) self, Tensor mask, Tensor value) -> Tensor(a!)
  variants: method
  dispatch:
    CPU: masked_fill__cpu
    CUDA: masked_fill__cuda

- func: masked_fill(Tensor self, Tensor mask, Tensor value) -> Tensor
  variants: function, method

- func: masked_scatter_(Tensor(a!) self, Tensor mask, Tensor source) -> Tensor(a!)
  variants: method
  dispatch:
    CPU: masked_scatter__cpu
    CUDA: masked_scatter__cuda

- func: masked_scatter(Tensor self, Tensor mask, Tensor source) -> Tensor
  variants: function, method

- func: view(Tensor(a) self, int[] size) -> Tensor(a)
  variants: method
  device_guard: False
  dispatch:
    CPU: legacy::cpu::_th_view
    CUDA: legacy::cuda::_th_view
    MkldnnCPU: mkldnn_view

- func: put_(Tensor(a!) self, Tensor index, Tensor source, bool accumulate=False) -> Tensor(a!)
  variants: method
  dispatch:
    CPU: legacy::cpu::_th_put_
    CUDA: legacy::cuda::_th_put_

- func: index_add_(Tensor(a!) self, int dim, Tensor index, Tensor source) -> Tensor(a!)
  variants: method
  dispatch:
    CPU: legacy::cpu::_th_index_add_
    CUDA: legacy::cuda::_th_index_add_

- func: index_add(Tensor self, int dim, Tensor index, Tensor source) -> Tensor
  variants: function, method

- func: index_fill_(Tensor(a!) self, int dim, Tensor index, Scalar value) -> Tensor(a!)
  variants: method
  dispatch:
    CPU: legacy::cpu::_th_index_fill_
    CUDA: legacy::cuda::_th_index_fill_

- func: index_fill(Tensor self, int dim, Tensor index, Scalar value) -> Tensor
  variants: function, method

- func: index_fill_(Tensor(a!) self, int dim, Tensor index, Tensor value) -> Tensor(a!)
  variants: method
  dispatch:
    CPU: legacy::cpu::_th_index_fill_
    CUDA: legacy::cuda::_th_index_fill_

- func: index_fill(Tensor self, int dim, Tensor index, Tensor value) -> Tensor
  variants: function, method

- func: scatter_(Tensor(a!) self, int dim, Tensor index, Tensor src) -> Tensor(a!)
  variants: method
  dispatch:
    CPU: legacy::cpu::_th_scatter_
    CUDA: legacy::cuda::_th_scatter_

- func: scatter(Tensor self, int dim, Tensor index, Tensor src) -> Tensor
  variants: function, method

- func: scatter_(Tensor(a!) self, int dim, Tensor index, Scalar value) -> Tensor(a!)
  variants: method
  dispatch:
    CPU: legacy::cpu::_th_scatter_
    CUDA: legacy::cuda::_th_scatter_

- func: scatter(Tensor self, int dim, Tensor index, Scalar value) -> Tensor
  variants: function, method

- func: scatter_add_(Tensor(a!) self, int dim, Tensor index, Tensor src) -> Tensor(a!)
  variants: method
  dispatch:
    CPU: legacy::cpu::_th_scatter_add_
    CUDA: legacy::cuda::_th_scatter_add_

- func: scatter_add(Tensor self, int dim, Tensor index, Tensor src) -> Tensor
  variants: function, method

- func: lt_(Tensor(a!) self, Scalar other) -> Tensor(a!)
  variants: method
  dispatch:
    CPU: legacy::cpu::_th_lt_
    CUDA: legacy::cuda::_th_lt_

- func: lt_(Tensor(a!) self, Tensor other) -> Tensor(a!)
  variants: method
  dispatch:
    CPU: legacy::cpu::_th_lt_
    CUDA: legacy::cuda::_th_lt_

- func: gt_(Tensor(a!) self, Scalar other) -> Tensor(a!)
  variants: method
  dispatch:
    CPU: legacy::cpu::_th_gt_
    CUDA: legacy::cuda::_th_gt_

- func: gt_(Tensor(a!) self, Tensor other) -> Tensor(a!)
  variants: method
  dispatch:
    CPU: legacy::cpu::_th_gt_
    CUDA: legacy::cuda::_th_gt_

- func: le_(Tensor(a!) self, Scalar other) -> Tensor(a!)
  variants: method
  dispatch:
    CPU: legacy::cpu::_th_le_
    CUDA: legacy::cuda::_th_le_

- func: le_(Tensor(a!) self, Tensor other) -> Tensor(a!)
  variants: method
  dispatch:
    CPU: legacy::cpu::_th_le_
    CUDA: legacy::cuda::_th_le_

- func: ge_(Tensor(a!) self, Scalar other) -> Tensor(a!)
  variants: method
  dispatch:
    CPU: legacy::cpu::_th_ge_
    CUDA: legacy::cuda::_th_ge_

- func: ge_(Tensor(a!) self, Tensor other) -> Tensor(a!)
  variants: method
  dispatch:
    CPU: legacy::cpu::_th_ge_
    CUDA: legacy::cuda::_th_ge_

- func: eq_(Tensor(a!) self, Scalar other) -> Tensor(a!)
  variants: method
  dispatch:
    CPU: legacy::cpu::_th_eq_
    CUDA: legacy::cuda::_th_eq_

- func: eq_(Tensor(a!) self, Tensor other) -> Tensor(a!)
  variants: method
  dispatch:
    CPU: legacy::cpu::_th_eq_
    CUDA: legacy::cuda::_th_eq_

- func: ne_(Tensor(a!) self, Scalar other) -> Tensor(a!)
  variants: method
  dispatch:
    CPU: legacy::cpu::_th_ne_
    CUDA: legacy::cuda::_th_ne_

- func: ne_(Tensor(a!) self, Tensor other) -> Tensor(a!)
  variants: method
  dispatch:
    CPU: legacy::cpu::_th_ne_
    CUDA: legacy::cuda::_th_ne_

- func: __and__(Tensor self, Scalar other) -> Tensor
  variants: method, function
  dispatch:
    CPU: legacy::cpu::_th_and
    CUDA: legacy::cuda::_th_and

- func: __and__(Tensor self, Tensor other) -> Tensor
  variants: method, function
  dispatch:
    CPU: legacy::cpu::_th_and
    CUDA: legacy::cuda::_th_and

- func: __iand__(Tensor(a!) self, Scalar other) -> Tensor(a!)
  variants: method
  dispatch:
    CPU: legacy::cpu::_th_iand_
    CUDA: legacy::cuda::_th_iand_

- func: __iand__(Tensor(a!) self, Tensor other) -> Tensor(a!)
  variants: method
  dispatch:
    CPU: legacy::cpu::_th_iand_
    CUDA: legacy::cuda::_th_iand_

- func: __or__(Tensor self, Scalar other) -> Tensor
  variants: method, function
  dispatch:
    CPU: legacy::cpu::_th_or
    CUDA: legacy::cuda::_th_or

- func: __or__(Tensor self, Tensor other) -> Tensor
  variants: method, function
  dispatch:
    CPU: legacy::cpu::_th_or
    CUDA: legacy::cuda::_th_or

- func: __ior__(Tensor(a!) self, Scalar other) -> Tensor(a!)
  variants: method
  dispatch:
    CPU: legacy::cpu::_th_ior_
    CUDA: legacy::cuda::_th_ior_

- func: __ior__(Tensor(a!) self, Tensor other) -> Tensor(a!)
  variants: method
  dispatch:
    CPU: legacy::cpu::_th_ior_
    CUDA: legacy::cuda::_th_ior_

- func: __xor__(Tensor self, Scalar other) -> Tensor
  variants: method, function
  dispatch:
    CPU: legacy::cpu::_th_xor
    CUDA: legacy::cuda::_th_xor

- func: __xor__(Tensor self, Tensor other) -> Tensor
  variants: method, function
  dispatch:
    CPU: legacy::cpu::_th_xor
    CUDA: legacy::cuda::_th_xor

- func: __ixor__(Tensor(a!) self, Scalar other) -> Tensor(a!)
  variants: method
  dispatch:
    CPU: legacy::cpu::_th_ixor_
    CUDA: legacy::cuda::_th_ixor_

- func: __ixor__(Tensor(a!) self, Tensor other) -> Tensor(a!)
  variants: method
  dispatch:
    CPU: legacy::cpu::_th_ixor_
    CUDA: legacy::cuda::_th_ixor_

- func: __lshift__(Tensor self, Scalar other) -> Tensor
  variants: method, function
  dispatch:
    CPU: legacy::cpu::_th_lshift
    CUDA: legacy::cuda::_th_lshift

- func: __lshift__(Tensor self, Tensor other) -> Tensor
  variants: method, function
  dispatch:
    CPU: legacy::cpu::_th_lshift
    CUDA: legacy::cuda::_th_lshift

- func: __ilshift__(Tensor(a!) self, Scalar other) -> Tensor(a!)
  variants: method
  dispatch:
    CPU: legacy::cpu::_th_ilshift_
    CUDA: legacy::cuda::_th_ilshift_

- func: __ilshift__(Tensor(a!) self, Tensor other) -> Tensor(a!)
  variants: method
  dispatch:
    CPU: legacy::cpu::_th_ilshift_
    CUDA: legacy::cuda::_th_ilshift_

- func: __rshift__(Tensor self, Scalar other) -> Tensor
  variants: method, function
  dispatch:
    CPU: legacy::cpu::_th_rshift
    CUDA: legacy::cuda::_th_rshift

- func: __rshift__(Tensor self, Tensor other) -> Tensor
  variants: method, function
  dispatch:
    CPU: legacy::cpu::_th_rshift
    CUDA: legacy::cuda::_th_rshift

- func: __irshift__(Tensor(a!) self, Scalar other) -> Tensor(a!)
  variants: method
  dispatch:
    CPU: legacy::cpu::_th_irshift_
    CUDA: legacy::cuda::_th_irshift_

- func: __irshift__(Tensor(a!) self, Tensor other) -> Tensor(a!)
  variants: method
  dispatch:
    CPU: legacy::cpu::_th_irshift_
    CUDA: legacy::cuda::_th_irshift_

- func: lgamma_(Tensor(a!) self) -> Tensor(a!)
  variants: method
  dispatch:
    CPU: legacy::cpu::_th_lgamma_
    CUDA: legacy::cuda::_th_lgamma_

- func: atan2_(Tensor(a!) self, Tensor other) -> Tensor(a!)
  variants: method
  dispatch:
    CPU: legacy::cpu::_th_atan2_
    CUDA: legacy::cuda::_th_atan2_

- func: tril_(Tensor(a!) self, int diagonal=0) -> Tensor(a!)
  variants: method
  dispatch:
    CPU: tril_cpu_
    CUDA: tril_cuda_

- func: triu_(Tensor(a!) self, int diagonal=0) -> Tensor(a!)
  variants: method
  dispatch:
    CPU: triu_cpu_
    CUDA: triu_cuda_

- func: digamma_(Tensor(a!) self) -> Tensor(a!)
  variants: method
  dispatch:
    CPU: legacy::cpu::_th_digamma_
    CUDA: legacy::cuda::_th_digamma_

- func: polygamma_(Tensor(a!) self, int n) -> Tensor(a!)
  variants: method
  dispatch:
    CPU: legacy::cpu::_th_polygamma_
    CUDA: legacy::cuda::_th_polygamma_

- func: erfinv_(Tensor(a!) self) -> Tensor(a!)
  variants: method
  dispatch:
    CPU: legacy::cpu::_th_erfinv_
    CUDA: legacy::cuda::_th_erfinv_

- func: renorm_(Tensor(a!) self, Scalar p, int dim, Scalar maxnorm) -> Tensor(a!)
  variants: method
  dispatch:
    CPU: legacy::cpu::_th_renorm_
    CUDA: legacy::cuda::_th_renorm_

- func: pow_(Tensor(a!) self, Scalar exponent) -> Tensor(a!)
  variants: method
  dispatch:
    CPU: legacy::cpu::_th_pow_
    CUDA: legacy::cuda::_th_pow_

- func: pow_(Tensor(a!) self, Tensor exponent) -> Tensor(a!)
  variants: method
  dispatch:
    CPU: legacy::cpu::_th_pow_
    CUDA: legacy::cuda::_th_pow_

- func: lerp_(Tensor(a!) self, Tensor end, Scalar weight) -> Tensor(a!)
  variants: method
  dispatch:
    CPU: lerp_cpu_scalar_
    CUDA: lerp_cuda_scalar_

- func: lerp_(Tensor(a!) self, Tensor end, Tensor weight) -> Tensor(a!)
  variants: method
  dispatch:
    CPU: lerp_cpu_tensor_
    CUDA: lerp_cuda_tensor_

- func: sign_(Tensor(a!) self) -> Tensor(a!)
  variants: method
  dispatch:
    CPU: legacy::cpu::_th_sign_
    CUDA: legacy::cuda::_th_sign_

- func: fmod_(Tensor(a!) self, Scalar other) -> Tensor(a!)
  variants: method
  dispatch:
    CPU: legacy::cpu::_th_fmod_
    CUDA: legacy::cuda::_th_fmod_

- func: fmod_(Tensor(a!) self, Tensor other) -> Tensor(a!)
  variants: method
  dispatch:
    CPU: legacy::cpu::_th_fmod_
    CUDA: legacy::cuda::_th_fmod_

- func: remainder_(Tensor(a!) self, Scalar other) -> Tensor(a!)
  variants: method
  dispatch:
    CPU: legacy::cpu::_th_remainder_
    CUDA: legacy::cuda::_th_remainder_

- func: remainder_(Tensor(a!) self, Tensor other) -> Tensor(a!)
  variants: method
  dispatch:
    CPU: legacy::cpu::_th_remainder_
    CUDA: legacy::cuda::_th_remainder_

- func: addbmm_(Tensor(a!) self, Tensor batch1, Tensor batch2, *, Scalar beta=1, Scalar alpha=1) -> Tensor(a!)
  variants: method
  dispatch:
    CPU: legacy::cpu::_th_addbmm_
    CUDA: legacy::cuda::_th_addbmm_

- func: addbmm(Tensor self, Tensor batch1, Tensor batch2, *, Scalar beta=1, Scalar alpha=1, Tensor(a!) out) -> Tensor(a!)
  dispatch:
    CPU: legacy::cpu::_th_addbmm_out
    CUDA: legacy::cuda::_th_addbmm_out

- func: addbmm(Tensor self, Tensor batch1, Tensor batch2, *, Scalar beta=1, Scalar alpha=1) -> Tensor
  variants: method, function
  dispatch:
    CPU: legacy::cpu::_th_addbmm
    CUDA: legacy::cuda::_th_addbmm

- func: addcmul_(Tensor(a!) self, Tensor tensor1, Tensor tensor2, *, Scalar value=1) -> Tensor(a!)
  variants: method
  dispatch:
    CPU: legacy::cpu::_th_addcmul_
    CUDA: legacy::cuda::_th_addcmul_

- func: addcdiv_(Tensor(a!) self, Tensor tensor1, Tensor tensor2, *, Scalar value=1) -> Tensor(a!)
  variants: method
  dispatch:
    CPU: legacy::cpu::_th_addcdiv_
    CUDA: legacy::cuda::_th_addcdiv_

- func: random_(Tensor(a!) self, int from, int to, *, Generator? generator=None) -> Tensor(a!)
  variants: method
  dispatch:
    CPU: legacy::cpu::_th_random_
    CUDA: clamped_random_cuda_

- func: random_(Tensor(a!) self, int to, *, Generator? generator=None) -> Tensor(a!)
  variants: method
  dispatch:
    CPU: legacy::cpu::_th_random_
    CUDA: capped_random_cuda_

- func: random_(Tensor(a!) self, *, Generator? generator=None) -> Tensor(a!)
  variants: method
  dispatch:
    CPU: legacy::cpu::_th_random_
    CUDA: random_cuda_

- func: uniform_(Tensor(a!) self, float from=0, float to=1, *, Generator? generator=None) -> Tensor(a!)
  variants: method
  dispatch:
    CPU: legacy::cpu::_th_uniform_
    CUDA: uniform_cuda_

- func: normal_(Tensor(a!) self, float mean=0, float std=1, *, Generator? generator=None) -> Tensor(a!)
  variants: method
  dispatch:
    CPU: legacy::cpu::_th_normal_
    CUDA: normal_cuda_

- func: cauchy_(Tensor(a!) self, float median=0, float sigma=1, *, Generator? generator=None) -> Tensor(a!)
  variants: method
  dispatch:
    CPU: legacy::cpu::_th_cauchy_
    CUDA: cauchy_cuda_

- func: log_normal_(Tensor(a!) self, float mean=1, float std=2, *, Generator? generator=None) -> Tensor(a!)
  variants: method
  dispatch:
    CPU: legacy::cpu::_th_log_normal_
    CUDA: legacy::cuda::_th_log_normal_

- func: exponential_(Tensor(a!) self, float lambd=1, *, Generator? generator=None) -> Tensor(a!)
  variants: method
  dispatch:
<<<<<<< HEAD
    CPU: exponential_cpu_
    CUDA: exponential_cuda_
=======
    CPU: legacy::cpu::_th_exponential_
    CUDA: legacy::cuda::_th_exponential_
>>>>>>> 7ca76b4f

- func: geometric_(Tensor(a!) self, float p, *, Generator? generator=None) -> Tensor(a!)
  variants: method
  dispatch:
    CPU: legacy::cpu::_th_geometric_
    CUDA: legacy::cuda::_th_geometric_

# wrappers for TH functions

- func: diag(Tensor self, int diagonal=0, *, Tensor(a!) out) -> Tensor(a!)
  dispatch:
    CPU: legacy::cpu::_th_diag_out
    CUDA: legacy::cuda::_th_diag_out

- func: diag(Tensor self, int diagonal=0) -> Tensor
  variants: method, function
  dispatch:
    CPU: legacy::cpu::_th_diag
    CUDA: legacy::cuda::_th_diag

- func: cross(Tensor self, Tensor other, int? dim=None, *, Tensor(a!) out) -> Tensor(a!)

- func: cross(Tensor self, Tensor other, int? dim=None) -> Tensor
  variants: method, function

- func: triu(Tensor self, int diagonal=0, *, Tensor(a!) out) -> Tensor(a!)
  dispatch:
    CPU: triu_cpu_out
    CUDA: triu_cuda_out

- func: triu(Tensor self, int diagonal=0) -> Tensor
  variants: method, function

- func: tril(Tensor self, int diagonal=0, *, Tensor(a!) out) -> Tensor(a!)
  dispatch:
    CPU: tril_cpu_out
    CUDA: tril_cuda_out

- func: tril(Tensor self, int diagonal=0) -> Tensor
  variants: method, function

- func: tril_indices(int row, int col, int offset=0, *, ScalarType? dtype=long, Layout? layout=None, Device? device=None, bool? pin_memory=None) -> Tensor
  dispatch:
    CPU: tril_indices_cpu
    CUDA: tril_indices_cuda

- func: triu_indices(int row, int col, int offset=0, *, ScalarType? dtype=long, Layout? layout=None, Device? device=None, bool? pin_memory=None) -> Tensor
  dispatch:
    CPU: triu_indices_cpu
    CUDA: triu_indices_cuda

- func: trace(Tensor self) -> Tensor
  variants: method, function
  dispatch:
    CPU: legacy::cpu::_th_trace
    CUDA: legacy::cuda::_th_trace

- func: ne(Tensor self, Scalar other, *, Tensor(a!) out) -> Tensor(a!)
  dispatch:
    CPU: legacy::cpu::_th_ne_out
    CUDA: legacy::cuda::_th_ne_out

- func: ne(Tensor self, Scalar other) -> Tensor
  variants: method, function
  dispatch:
    CPU: legacy::cpu::_th_ne
    CUDA: legacy::cuda::_th_ne

- func: ne(Tensor self, Tensor other, *, Tensor(a!) out) -> Tensor(a!)
  dispatch:
    CPU: legacy::cpu::_th_ne_out
    CUDA: legacy::cuda::_th_ne_out

- func: ne(Tensor self, Tensor other) -> Tensor
  variants: method, function
  dispatch:
    CPU: legacy::cpu::_th_ne
    CUDA: legacy::cuda::_th_ne

- func: eq(Tensor self, Scalar other, *, Tensor(a!) out) -> Tensor(a!)
  dispatch:
    CPU: legacy::cpu::_th_eq_out
    CUDA: legacy::cuda::_th_eq_out

- func: eq(Tensor self, Scalar other) -> Tensor
  variants: method, function
  dispatch:
    CPU: legacy::cpu::_th_eq
    CUDA: legacy::cuda::_th_eq

- func: eq(Tensor self, Tensor other, *, Tensor(a!) out) -> Tensor(a!)
  dispatch:
    CPU: legacy::cpu::_th_eq_out
    CUDA: legacy::cuda::_th_eq_out

- func: eq(Tensor self, Tensor other) -> Tensor
  variants: method, function
  dispatch:
    CPU: legacy::cpu::_th_eq
    CUDA: legacy::cuda::_th_eq

- func: ge(Tensor self, Scalar other, *, Tensor(a!) out) -> Tensor(a!)
  dispatch:
    CPU: legacy::cpu::_th_ge_out
    CUDA: legacy::cuda::_th_ge_out

- func: ge(Tensor self, Scalar other) -> Tensor
  variants: method, function
  dispatch:
    CPU: legacy::cpu::_th_ge
    CUDA: legacy::cuda::_th_ge

- func: ge(Tensor self, Tensor other, *, Tensor(a!) out) -> Tensor(a!)
  dispatch:
    CPU: legacy::cpu::_th_ge_out
    CUDA: legacy::cuda::_th_ge_out

- func: ge(Tensor self, Tensor other) -> Tensor
  variants: method, function
  dispatch:
    CPU: legacy::cpu::_th_ge
    CUDA: legacy::cuda::_th_ge

- func: le(Tensor self, Scalar other, *, Tensor(a!) out) -> Tensor(a!)
  dispatch:
    CPU: legacy::cpu::_th_le_out
    CUDA: legacy::cuda::_th_le_out

- func: le(Tensor self, Scalar other) -> Tensor
  variants: method, function
  dispatch:
    CPU: legacy::cpu::_th_le
    CUDA: legacy::cuda::_th_le

- func: le(Tensor self, Tensor other, *, Tensor(a!) out) -> Tensor(a!)
  dispatch:
    CPU: legacy::cpu::_th_le_out
    CUDA: legacy::cuda::_th_le_out

- func: le(Tensor self, Tensor other) -> Tensor
  variants: method, function
  dispatch:
    CPU: legacy::cpu::_th_le
    CUDA: legacy::cuda::_th_le

- func: gt(Tensor self, Scalar other, *, Tensor(a!) out) -> Tensor(a!)
  dispatch:
    CPU: legacy::cpu::_th_gt_out
    CUDA: legacy::cuda::_th_gt_out

- func: gt(Tensor self, Scalar other) -> Tensor
  variants: method, function
  dispatch:
    CPU: legacy::cpu::_th_gt
    CUDA: legacy::cuda::_th_gt

- func: gt(Tensor self, Tensor other, *, Tensor(a!) out) -> Tensor(a!)
  dispatch:
    CPU: legacy::cpu::_th_gt_out
    CUDA: legacy::cuda::_th_gt_out

- func: gt(Tensor self, Tensor other) -> Tensor
  variants: method, function
  dispatch:
    CPU: legacy::cpu::_th_gt
    CUDA: legacy::cuda::_th_gt

- func: lt(Tensor self, Scalar other, *, Tensor(a!) out) -> Tensor(a!)
  dispatch:
    CPU: legacy::cpu::_th_lt_out
    CUDA: legacy::cuda::_th_lt_out

- func: lt(Tensor self, Scalar other) -> Tensor
  variants: method, function
  dispatch:
    CPU: legacy::cpu::_th_lt
    CUDA: legacy::cuda::_th_lt

- func: lt(Tensor self, Tensor other, *, Tensor(a!) out) -> Tensor(a!)
  dispatch:
    CPU: legacy::cpu::_th_lt_out
    CUDA: legacy::cuda::_th_lt_out

- func: lt(Tensor self, Tensor other) -> Tensor
  variants: method, function
  dispatch:
    CPU: legacy::cpu::_th_lt
    CUDA: legacy::cuda::_th_lt

- func: take(Tensor self, Tensor index, *, Tensor(a!) out) -> Tensor(a!)
  dispatch:
    CPU: legacy::cpu::_th_take_out
    CUDA: legacy::cuda::_th_take_out

- func: take(Tensor self, Tensor index) -> Tensor
  variants: method, function
  dispatch:
    CPU: legacy::cpu::_th_take
    CUDA: legacy::cuda::_th_take

- func: index_select(Tensor self, int dim, Tensor index, *, Tensor(a!) out) -> Tensor(a!)
  dispatch:
    CPU: legacy::cpu::_th_index_select_out
    CUDA: legacy::cuda::_th_index_select_out

- func: index_select(Tensor self, int dim, Tensor index) -> Tensor
  variants: method, function
  dispatch:
    CPU: legacy::cpu::_th_index_select
    CUDA: legacy::cuda::_th_index_select

- func: masked_select(Tensor self, Tensor mask, *, Tensor(a!) out) -> Tensor(a!)
  dispatch:
    CPU: legacy::cpu::_th_masked_select_out
    CUDA: legacy::cuda::_th_masked_select_out

- func: masked_select(Tensor self, Tensor mask) -> Tensor
  variants: method, function
  dispatch:
    CPU: masked_select_cpu
    CUDA: masked_select_cuda

- func: nonzero(Tensor self, *, Tensor(a!) out) -> Tensor(a!)
  dispatch:
    CPU: legacy::cpu::_th_nonzero_out
    CUDA: legacy::cuda::_th_nonzero_out

- func: nonzero(Tensor self) -> Tensor
  variants: method, function
  dispatch:
    CPU: legacy::cpu::_th_nonzero
    CUDA: legacy::cuda::_th_nonzero

- func: gather(Tensor self, int dim, Tensor index, *, bool sparse_grad=False, Tensor(a!) out) -> Tensor(a!)
  dispatch:
    CPU: gather_out_cpu
    CUDA: gather_out_cuda

- func: gather(Tensor self, int dim, Tensor index, *, bool sparse_grad=False) -> Tensor
  variants: method, function
  dispatch:
    CPU: gather_cpu
    CUDA: gather_cuda

- func: _gather_sparse_backward(Tensor self, int dim, Tensor index, Tensor grad) -> Tensor

- func: addcmul(Tensor self, Tensor tensor1, Tensor tensor2, *, Scalar value=1, Tensor(a!) out) -> Tensor(a!)
  dispatch:
    CPU: legacy::cpu::_th_addcmul_out
    CUDA: legacy::cuda::_th_addcmul_out

- func: addcmul(Tensor self, Tensor tensor1, Tensor tensor2, *, Scalar value=1) -> Tensor
  variants: method, function
  dispatch:
    CPU: legacy::cpu::_th_addcmul
    CUDA: legacy::cuda::_th_addcmul

- func: addcdiv(Tensor self, Tensor tensor1, Tensor tensor2, *, Scalar value=1, Tensor(a!) out) -> Tensor(a!)
  dispatch:
    CPU: legacy::cpu::_th_addcdiv_out
    CUDA: legacy::cuda::_th_addcdiv_out

- func: addcdiv(Tensor self, Tensor tensor1, Tensor tensor2, *, Scalar value=1) -> Tensor
  variants: method, function
  dispatch:
    CPU: legacy::cpu::_th_addcdiv
    CUDA: legacy::cuda::_th_addcdiv

- func: gels(Tensor self, Tensor A, *, Tensor(a!) X, Tensor(b!) qr) -> (Tensor(a!) solution, Tensor(b!) QR)
  dispatch:
    CPU: legacy::cpu::_th_gels_out
    CUDA: legacy::cuda::_th_gels_out

- func: gels(Tensor self, Tensor A) -> (Tensor solution, Tensor QR)
  variants: method, function
  dispatch:
    CPU: legacy::cpu::_th_gels
    CUDA: legacy::cuda::_th_gels

- func: triangular_solve(Tensor self, Tensor A, bool upper=True, bool transpose=False, bool unitriangular=False, *, Tensor(a!) X, Tensor(b!) M) -> (Tensor(a!) solution, Tensor(b!) cloned_coefficient)

- func: triangular_solve(Tensor self, Tensor A, bool upper=True, bool transpose=False, bool unitriangular=False) -> (Tensor solution, Tensor cloned_coefficient)
  variants: method, function

- func: _triangular_solve_helper(Tensor self, Tensor A, bool upper, bool transpose, bool unitriangular) -> (Tensor, Tensor)
  variants: function
  dispatch:
    CPU: _triangular_solve_helper_cpu
    CUDA: _triangular_solve_helper_cuda

- func: symeig(Tensor self, bool eigenvectors=False, bool upper=True, *, Tensor(a!) e, Tensor(b!) V) -> (Tensor(a!) eigenvalues, Tensor(b!) eigenvectors)
  dispatch:
    CPU: legacy::cpu::_th_symeig_out
    CUDA: legacy::cuda::_th_symeig_out

- func: symeig(Tensor self, bool eigenvectors=False, bool upper=True) -> (Tensor eigenvalues, Tensor eigenvectors)
  variants: method, function
  dispatch:
    CPU: legacy::cpu::_th_symeig
    CUDA: legacy::cuda::_th_symeig

- func: eig(Tensor self, bool eigenvectors=False, *, Tensor(a!) e, Tensor(b!) v) -> (Tensor(a!) eigenvalues, Tensor(b!) eigenvectors)
  dispatch:
    CPU: legacy::cpu::_th_eig_out
    CUDA: legacy::cuda::_th_eig_out

- func: eig(Tensor self, bool eigenvectors=False) -> (Tensor eigenvalues, Tensor eigenvectors)
  variants: method, function
  dispatch:
    CPU: legacy::cpu::_th_eig
    CUDA: legacy::cuda::_th_eig

- func: svd(Tensor self, bool some=True, bool compute_uv=True, *, Tensor(a!) U, Tensor(b!) S, Tensor(c!) V) -> (Tensor(a!) U, Tensor(b!) S, Tensor(c!) V)
  dispatch:
    CPU: legacy::cpu::_th_svd_out
    CUDA: legacy::cuda::_th_svd_out

- func: svd(Tensor self, bool some=True, bool compute_uv=True) -> (Tensor U, Tensor S, Tensor V)
  variants: method, function
  dispatch:
    CPU: legacy::cpu::_th_svd
    CUDA: legacy::cuda::_th_svd

- func: cholesky(Tensor self, bool upper=False, *, Tensor(a!) out) -> Tensor(a!)

- func: cholesky(Tensor self, bool upper=False) -> Tensor
  variants: method, function

- func: _cholesky_helper(Tensor self, bool upper) -> Tensor
  variants: function
  dispatch:
    CPU: _cholesky_helper_cpu
    CUDA: _cholesky_helper_cuda

- func: cholesky_solve(Tensor self, Tensor input2, bool upper=False, *, Tensor(a!) out) -> Tensor(a!)

- func: cholesky_solve(Tensor self, Tensor input2, bool upper=False) -> Tensor
  variants: method, function

- func: _cholesky_solve_helper(Tensor self, Tensor A, bool upper) -> Tensor
  variants: function
  dispatch:
    CPU: _cholesky_solve_helper_cpu
    CUDA: _cholesky_solve_helper_cuda

- func: solve(Tensor self, Tensor A) -> (Tensor solution, Tensor LU)
  variants: function, method

- func: solve(Tensor self, Tensor A, *, Tensor(a!) solution, Tensor(b!) lu) -> (Tensor(a!) solution, Tensor(b!) LU)

- func: _solve_helper(Tensor self, Tensor A) -> (Tensor, Tensor)
  variants: function
  dispatch:
    CPU: _solve_helper_cpu
    CUDA: _solve_helper_cuda

- func: cholesky_inverse(Tensor self, bool upper=False, *, Tensor(a!) out) -> Tensor(a!)
  dispatch:
    CPU: legacy::cpu::_th_potri_out
    CUDA: legacy::cuda::_th_potri_out

- func: cholesky_inverse(Tensor self, bool upper=False) -> Tensor
  variants: method, function
  dispatch:
    CPU: legacy::cpu::_th_potri
    CUDA: legacy::cuda::_th_potri

- func: pstrf(Tensor self, bool upper=True, Scalar tol=-1, *, Tensor(a!) u, Tensor(b!) pivot) -> (Tensor(a!) u, Tensor(b!) pivot)
  dispatch:
    CPU: legacy::cpu::_th_pstrf_out

- func: pstrf(Tensor self, bool upper=True, Scalar tol=-1) -> (Tensor u, Tensor pivot)
  variants: method, function
  dispatch:
    CPU: legacy::cpu::_th_pstrf

- func: qr(Tensor self, bool some=True, *, Tensor(a!) Q, Tensor(b!) R) -> (Tensor(a!) Q, Tensor(b!) R)

- func: qr(Tensor self, bool some=True) -> (Tensor Q, Tensor R)
  variants: method, function

- func: _qr_helper(Tensor self, bool some) -> (Tensor, Tensor)
  variants: function
  dispatch:
    CPU: _qr_helper_cpu
    CUDA: _qr_helper_cuda

- func: geqrf(Tensor self, *, Tensor(a!) a, Tensor(b!) tau) -> (Tensor(a!) a, Tensor(b!) tau)
  dispatch:
    CPU: legacy::cpu::_th_geqrf_out
    CUDA: legacy::cuda::_th_geqrf_out

- func: geqrf(Tensor self) -> (Tensor a, Tensor tau)
  variants: method, function
  dispatch:
    CPU: legacy::cpu::_th_geqrf
    CUDA: legacy::cuda::_th_geqrf

- func: orgqr(Tensor self, Tensor input2, *, Tensor(a!) out) -> Tensor(a!)
  dispatch:
    CPU: legacy::cpu::_th_orgqr_out

- func: orgqr(Tensor self, Tensor input2) -> Tensor
  variants: method, function
  dispatch:
    CPU: legacy::cpu::_th_orgqr

- func: ormqr(Tensor self, Tensor input2, Tensor input3, bool left=True, bool transpose=False, *, Tensor(a!) out) -> Tensor(a!)
  dispatch:
    CPU: legacy::cpu::_th_ormqr_out

- func: ormqr(Tensor self, Tensor input2, Tensor input3, bool left=True, bool transpose=False) -> Tensor
  variants: method, function
  dispatch:
    CPU: legacy::cpu::_th_ormqr

- func: _lu_with_info(Tensor self, bool pivot=True, bool check_errors=True) -> (Tensor, Tensor, Tensor)
  variants: function
  dispatch:
    CPU: _lu_with_info_cpu
    CUDA: _lu_with_info_cuda

- func: lu_solve(Tensor self, Tensor LU_data, Tensor LU_pivots, *, Tensor(a!) out) -> Tensor(a!)
  dispatch:
    CPU: legacy::cpu::_th_btrisolve_out
    CUDA: legacy::cuda::_th_btrisolve_out

- func: lu_solve(Tensor self, Tensor LU_data, Tensor LU_pivots) -> Tensor
  variants: method, function
  dispatch:
    CPU: legacy::cpu::_th_btrisolve
    CUDA: legacy::cuda::_th_btrisolve

- func: multinomial(Tensor self, int num_samples, bool replacement=False, *, Generator? generator=None, Tensor(a!) out) -> Tensor(a!)
  dispatch:
    CPU: legacy::cpu::_th_multinomial_out
    CUDA: legacy::cuda::_th_multinomial_out

- func: multinomial(Tensor self, int num_samples, bool replacement=False, *, Generator? generator=None) -> Tensor
  variants: method, function
  dispatch:
    CPU: legacy::cpu::_th_multinomial
    CUDA: legacy::cuda::_th_multinomial

- func: _multinomial_alias_setup(Tensor probs) -> (Tensor, Tensor)
  variants: function
  dispatch:
    CPU: legacy::cpu::_th_multinomial_alias_setup
    CUDA: legacy::cuda::_th_multinomial_alias_setup

- func: _multinomial_alias_draw(Tensor J, Tensor q, int num_samples, *, Generator? generator=None) -> Tensor
  variants: function
  dispatch:
    CPU: legacy::cpu::_th_multinomial_alias_draw
    CUDA: legacy::cuda::_th_multinomial_alias_draw

- func: lgamma(Tensor self, *, Tensor(a!) out) -> Tensor(a!)
  dispatch:
    CPU: legacy::cpu::_th_lgamma_out
    CUDA: legacy::cuda::_th_lgamma_out

- func: lgamma(Tensor self) -> Tensor
  variants: method, function
  dispatch:
    CPU: legacy::cpu::_th_lgamma
    CUDA: legacy::cuda::_th_lgamma

- func: digamma(Tensor self, *, Tensor(a!) out) -> Tensor(a!)
  dispatch:
    CPU: legacy::cpu::_th_digamma_out
    CUDA: legacy::cuda::_th_digamma_out

- func: digamma(Tensor self) -> Tensor
  variants: method, function
  dispatch:
    CPU: legacy::cpu::_th_digamma
    CUDA: legacy::cuda::_th_digamma

- func: polygamma(int n, Tensor self, *, Tensor(a!) out) -> Tensor(a!)
  dispatch:
    CPU: legacy::cpu::_th_polygamma_out
    CUDA: legacy::cuda::_th_polygamma_out

- func: polygamma(int n, Tensor self) -> Tensor
  variants: method, function
  dispatch:
    CPU: legacy::cpu::_th_polygamma
    CUDA: legacy::cuda::_th_polygamma

- func: erfinv(Tensor self, *, Tensor(a!) out) -> Tensor(a!)
  dispatch:
    CPU: legacy::cpu::_th_erfinv_out
    CUDA: legacy::cuda::_th_erfinv_out

- func: erfinv(Tensor self) -> Tensor
  variants: method, function
  dispatch:
    CPU: legacy::cpu::_th_erfinv
    CUDA: legacy::cuda::_th_erfinv

- func: dist(Tensor self, Tensor other, Scalar p=2) -> Tensor
  variants: method, function
  dispatch:
    CPU: legacy::cpu::_th_dist
    CUDA: legacy::cuda::_th_dist

- func: atan2(Tensor self, Tensor other, *, Tensor(a!) out) -> Tensor(a!)
  dispatch:
    CPU: legacy::cpu::_th_atan2_out
    CUDA: legacy::cuda::_th_atan2_out

- func: atan2(Tensor self, Tensor other) -> Tensor
  variants: method, function
  dispatch:
    CPU: legacy::cpu::_th_atan2
    CUDA: legacy::cuda::_th_atan2

- func: lerp(Tensor self, Tensor end, Scalar weight, *, Tensor(a!) out) -> Tensor(a!)
  dispatch:
    CPU: lerp_cpu_scalar_out
    CUDA: lerp_cuda_scalar_out

- func: lerp(Tensor self, Tensor end, Tensor weight, *, Tensor(a!) out) -> Tensor(a!)
  dispatch:
    CPU: lerp_cpu_tensor_out
    CUDA: lerp_cuda_tensor_out

- func: lerp(Tensor self, Tensor end, Scalar weight) -> Tensor
  variants: method, function
  dispatch:
    CPU: lerp_cpu_scalar
    CUDA: lerp_cuda_scalar

- func: lerp(Tensor self, Tensor end, Tensor weight) -> Tensor
  variants: method, function
  dispatch:
    CPU: lerp_cpu_tensor
    CUDA: lerp_cuda_tensor

- func: histc(Tensor self, int bins=100, Scalar min=0, Scalar max=0, *, Tensor(a!) out) -> Tensor(a!)
  dispatch:
    CPU: legacy::cpu::_th_histc_out
    CUDA: _histc_out_cuda

- func: histc(Tensor self, int bins=100, Scalar min=0, Scalar max=0) -> Tensor
  variants: method, function
  dispatch:
    CPU: legacy::cpu::_th_histc
    CUDA: _histc_cuda

- func: sign(Tensor self, *, Tensor(a!) out) -> Tensor(a!)
  dispatch:
    CPU: legacy::cpu::_th_sign_out
    CUDA: legacy::cuda::_th_sign_out

- func: sign(Tensor self) -> Tensor
  variants: method, function
  dispatch:
    CPU: legacy::cpu::_th_sign
    CUDA: legacy::cuda::_th_sign

- func: fmod(Tensor self, Scalar other, *, Tensor(a!) out) -> Tensor(a!)
  dispatch:
    CPU: legacy::cpu::_th_fmod_out
    CUDA: legacy::cuda::_th_fmod_out

- func: fmod(Tensor self, Scalar other) -> Tensor
  variants: method, function
  dispatch:
    CPU: legacy::cpu::_th_fmod
    CUDA: legacy::cuda::_th_fmod

- func: fmod(Tensor self, Tensor other, *, Tensor(a!) out) -> Tensor(a!)
  dispatch:
    CPU: legacy::cpu::_th_fmod_out
    CUDA: legacy::cuda::_th_fmod_out

- func: fmod(Tensor self, Tensor other) -> Tensor
  variants: method, function
  dispatch:
    CPU: legacy::cpu::_th_fmod
    CUDA: legacy::cuda::_th_fmod

- func: remainder(Tensor self, Scalar other, *, Tensor(a!) out) -> Tensor(a!)
  dispatch:
    CPU: legacy::cpu::_th_remainder_out
    CUDA: legacy::cuda::_th_remainder_out

- func: remainder(Tensor self, Scalar other) -> Tensor
  variants: method, function
  dispatch:
    CPU: legacy::cpu::_th_remainder
    CUDA: legacy::cuda::_th_remainder

- func: remainder(Tensor self, Tensor other, *, Tensor(a!) out) -> Tensor(a!)
  dispatch:
    CPU: legacy::cpu::_th_remainder_out
    CUDA: legacy::cuda::_th_remainder_out

- func: remainder(Tensor self, Tensor other) -> Tensor
  variants: method, function
  dispatch:
    CPU: legacy::cpu::_th_remainder
    CUDA: legacy::cuda::_th_remainder

- func: min(Tensor self, Tensor other, *, Tensor(a!) out) -> Tensor(a!)
  dispatch:
    CPU: legacy::cpu::_th_min_out
    CUDA: legacy::cuda::_th_min_out

- func: min(Tensor self, Tensor other) -> Tensor
  variants: method, function
  dispatch:
    CPU: legacy::cpu::_th_min
    CUDA: legacy::cuda::_th_min

- func: min(Tensor self) -> Tensor
  variants: method, function
  dispatch:
    CPU: legacy::cpu::_th_min
    CUDA: legacy::cuda::_th_min

- func: max(Tensor self, Tensor other, *, Tensor(a!) out) -> Tensor(a!)
  dispatch:
    CPU: legacy::cpu::_th_max_out
    CUDA: legacy::cuda::_th_max_out

- func: max(Tensor self, Tensor other) -> Tensor
  variants: method, function
  dispatch:
    CPU: legacy::cpu::_th_max
    CUDA: legacy::cuda::_th_max

- func: max(Tensor self) -> Tensor
  variants: method, function
  dispatch:
    CPU: legacy::cpu::_th_max
    CUDA: legacy::cuda::_th_max

- func: median(Tensor self) -> Tensor
  variants: method, function
  dispatch:
    CPU: median_cpu
    CUDA: median_cuda

- func: sort(Tensor self, int dim=-1, bool descending=False, *, Tensor(a!) values, Tensor(b!) indices) -> (Tensor(a!) values, Tensor(b!) indices)
  dispatch:
    CPU: legacy::cpu::_th_sort_out
    CUDA: legacy::cuda::_th_sort_out

- func: sort(Tensor self, int dim=-1, bool descending=False) -> (Tensor values, Tensor indices)
  variants: method, function
  dispatch:
    CPU: legacy::cpu::_th_sort
    CUDA: legacy::cuda::_th_sort

- func: argsort(Tensor self, int dim=-1, bool descending=False) -> Tensor
  variants: method, function

- func: topk(Tensor self, int k, int dim=-1, bool largest=True, bool sorted=True, *, Tensor(a!) values, Tensor(b!) indices) ->(Tensor(a!) values, Tensor(b!) indices)
  dispatch:
    CPU: legacy::cpu::_th_topk_out
    CUDA: legacy::cuda::_th_topk_out

- func: topk(Tensor self, int k, int dim=-1, bool largest=True, bool sorted=True) -> (Tensor values, Tensor indices)
  variants: method, function
  dispatch:
    CPU: legacy::cpu::_th_topk
    CUDA: legacy::cuda::_th_topk

- func: all(Tensor self) -> Tensor
  variants: method, function

- func: any(Tensor self) -> Tensor
  variants: method, function

- func: renorm(Tensor self, Scalar p, int dim, Scalar maxnorm, *, Tensor(a!) out) -> Tensor(a!)
  dispatch:
    CPU: legacy::cpu::_th_renorm_out
    CUDA: legacy::cuda::_th_renorm_out

- func: renorm(Tensor self, Scalar p, int dim, Scalar maxnorm) -> Tensor
  variants: method, function
  dispatch:
    CPU: legacy::cpu::_th_renorm
    CUDA: legacy::cuda::_th_renorm

- func: unfold(Tensor(a) self, int dimension, int size, int step) -> Tensor(a)
  variants: method
  dispatch:
    CPU: legacy::cpu::_th_unfold
    CUDA: legacy::cuda::_th_unfold

- func: equal(Tensor self, Tensor other) -> bool
  variants: method, function
  dispatch:
    CPU: legacy::cpu::_th_equal
    CUDA: legacy::cuda::_th_equal

- func: pow(Tensor self, Tensor exponent, *, Tensor(a!) out) -> Tensor(a!)
  dispatch:
    CPU: legacy::cpu::_th_pow_out
    CUDA: legacy::cuda::_th_pow_out

- func: pow(Tensor self, Tensor exponent) -> Tensor
  variants: method, function
  dispatch:
    CPU: legacy::cpu::_th_pow
    CUDA: legacy::cuda::_th_pow

- func: pow(Scalar self, Tensor exponent, *, Tensor(a!) out) -> Tensor(a!)
  dispatch:
    CPU: legacy::cpu::_th_pow_out
    CUDA: legacy::cuda::_th_pow_out

- func: pow(Scalar self, Tensor exponent) -> Tensor
  dispatch:
    CPU: legacy::cpu::_th_pow
    CUDA: legacy::cuda::_th_pow

- func: normal(Tensor mean, float std=1, *, Generator? generator=None, Tensor(a!) out) -> Tensor(a!)
  dispatch:
    CPU: legacy::cpu::_th_normal_out
    CUDA: normal_out_cuda

- func: normal(Tensor mean, float std=1, *, Generator? generator=None) -> Tensor
  dispatch:
    CPU: legacy::cpu::_th_normal
    CUDA: normal_cuda

- func: normal(float mean, Tensor std, *, Generator? generator=None, Tensor(a!) out) -> Tensor(a!)
  dispatch:
    CPU: legacy::cpu::_th_normal_out
    CUDA: normal_out_cuda

- func: normal(float mean, Tensor std, *, Generator? generator=None) -> Tensor
  dispatch:
    CPU: legacy::cpu::_th_normal
    CUDA: normal_cuda

- func: normal(Tensor mean, Tensor std, *, Generator? generator=None, Tensor(a!) out) -> Tensor(a!)
  dispatch:
    CPU: legacy::cpu::_th_normal_out
    CUDA: normal_out_cuda

- func: normal(Tensor mean, Tensor std, *, Generator? generator=None) -> Tensor
  dispatch:
    CPU: legacy::cpu::_th_normal
    CUDA: normal_cuda

- func: alias(Tensor(a) self) -> Tensor(a)
  variants: method, function
  dispatch:
    CPU: legacy::cpu::_th_alias
    CUDA: legacy::cuda::_th_alias

- func: _dirichlet_grad(Tensor x, Tensor alpha, Tensor total, *, Tensor(a!) out) -> Tensor(a!)
  dispatch:
    CPU: legacy::cpu::_th_dirichlet_grad_out

- func: _dirichlet_grad(Tensor x, Tensor alpha, Tensor total) -> Tensor
  dispatch:
    CPU: legacy::cpu::_th_dirichlet_grad

- func: _addr(Tensor self, Tensor vec1, Tensor vec2, *, Scalar beta=1, Scalar alpha=1) -> Tensor
  dispatch:
    CPU: legacy::cpu::_th_addr
    CUDA: legacy::cuda::_th_addr

- func: _addr_(Tensor(a!) self, Tensor vec1, Tensor vec2, *, Scalar beta=1, Scalar alpha=1) -> Tensor(a!)
  dispatch:
    CPU: legacy::cpu::_th_addr_
    CUDA: legacy::cuda::_th_addr_

- func: _addr(Tensor self, Tensor vec1, Tensor vec2, *, Scalar beta=1, Scalar alpha=1, Tensor(a!) out) -> Tensor(a!)
  dispatch:
    CPU: legacy::cpu::_th_addr_out
    CUDA: legacy::cuda::_th_addr_out

- func: _index_copy_(Tensor(a!) self, int dim, Tensor index, Tensor source) -> Tensor(a!)
  dispatch:
    CPU: legacy::cpu::_th_index_copy_
    CUDA: legacy::cuda::_th_index_copy_

- func: _cumsum(Tensor self, int dim) -> Tensor
  dispatch:
    CPU: legacy::cpu::_th_cumsum
    CUDA: legacy::cuda::_th_cumsum

- func: _cumsum(Tensor self, int dim, *, Tensor(a!) out) -> Tensor(a!)
  dispatch:
    CPU: legacy::cpu::_th_cumsum_out
    CUDA: legacy::cuda::_th_cumsum_out

- func: _cumprod(Tensor self, int dim) -> Tensor
  dispatch:
    CPU: legacy::cpu::_th_cumprod
    CUDA: legacy::cuda::_th_cumprod

- func: _cumprod(Tensor self, int dim, *, Tensor(a!) out) -> Tensor(a!)
  dispatch:
    CPU: legacy::cpu::_th_cumprod_out
    CUDA: legacy::cuda::_th_cumprod_out

- func: _var(Tensor self, bool unbiased=True) -> Tensor
  dispatch:
    CPU: legacy::cpu::_th_var
    CUDA: legacy::cuda::_th_var

- func: _std(Tensor self, bool unbiased=True) -> Tensor
  dispatch:
    CPU: legacy::cpu::_th_std
    CUDA: legacy::cuda::_th_std

- func: _addmm(Tensor self, Tensor mat1, Tensor mat2, *, Scalar beta=1, Scalar alpha=1, Tensor(a!) out) -> Tensor(a!)
  dispatch:
    CPU: legacy::cpu::_th_addmm_out
    CUDA: legacy::cuda::_th_addmm_out

- func: _addmm(Tensor self, Tensor mat1, Tensor mat2, *, Scalar beta=1, Scalar alpha=1) -> Tensor
  dispatch:
    CPU: legacy::cpu::_th_addmm
    CUDA: legacy::cuda::_th_addmm

- func: _addmm_(Tensor(a!) self, Tensor mat1, Tensor mat2, *, Scalar beta=1, Scalar alpha=1) -> Tensor(a!)
  dispatch:
    CPU: legacy::cpu::_th_addmm_
    CUDA: legacy::cuda::_th_addmm_

- func: _cat(Tensor[] tensors, int dim=0) -> Tensor
  dispatch:
    CPU: legacy::cpu::_th_cat
    CUDA: legacy::cuda::_th_cat

- func: _cat(Tensor[] tensors, int dim=0, *, Tensor(a!) out) -> Tensor(a!)
  dispatch:
    CPU: legacy::cpu::_th_cat_out
    CUDA: legacy::cuda::_th_cat_out

- func: _mode(Tensor self, int dim=-1, bool keepdim=False) -> (Tensor, Tensor)
  dispatch:
    CPU: legacy::cpu::_th_mode
    CUDA: legacy::cuda::_th_mode

- func: _mode(Tensor self, int dim=-1, bool keepdim=False, *, Tensor(a!) values, Tensor(b!) indices) -> (Tensor(a!), Tensor(b!))
  dispatch:
    CPU: legacy::cpu::_th_mode_out
    CUDA: legacy::cuda::_th_mode_out

- func: _max(Tensor self, int dim, bool keepdim=False) -> (Tensor, Tensor)
  dispatch:
    CPU: legacy::cpu::_th_max
    CUDA: legacy::cuda::_th_max

- func: _max(Tensor self, int dim, bool keepdim=False, *, Tensor(a!) max, Tensor(b!) max_indices) -> (Tensor(a!), Tensor(b!))
  dispatch:
    CPU: legacy::cpu::_th_max_out
    CUDA: legacy::cuda::_th_max_out

- func: _min(Tensor self, int dim, bool keepdim=False) -> (Tensor, Tensor)
  dispatch:
    CPU: legacy::cpu::_th_min
    CUDA: legacy::cuda::_th_min

- func: _min(Tensor self, int dim, bool keepdim=False, *, Tensor(a!) min, Tensor(b!) min_indices) -> (Tensor(a!), Tensor(b!))
  dispatch:
    CPU: legacy::cpu::_th_min_out
    CUDA: legacy::cuda::_th_min_out

## NN wrappers

- func: binary_cross_entropy(Tensor self, Tensor target, Tensor? weight=None, int reduction=Mean, *, Tensor(a!) out) -> Tensor(a!)
  python_module: nn
  dispatch:
    CPU: legacy::cpu::_thnn_binary_cross_entropy_forward_out
    CUDA: legacy::cuda::_thnn_binary_cross_entropy_forward_out

- func: binary_cross_entropy(Tensor self, Tensor target, Tensor? weight=None, int reduction=Mean) -> Tensor
  python_module: nn
  dispatch:
    CPU: legacy::cpu::_thnn_binary_cross_entropy_forward
    CUDA: legacy::cuda::_thnn_binary_cross_entropy_forward

- func: binary_cross_entropy_backward(Tensor grad_output, Tensor self, Tensor target, Tensor? weight=None, int reduction=Mean, *, Tensor(a!) grad_input) -> Tensor(a!)
  python_module: nn
  dispatch:
    CPU: legacy::cpu::_thnn_binary_cross_entropy_backward_out
    CUDA: legacy::cuda::_thnn_binary_cross_entropy_backward_out

- func: binary_cross_entropy_backward(Tensor grad_output, Tensor self, Tensor target, Tensor? weight=None, int reduction=Mean) -> Tensor
  python_module: nn
  dispatch:
    CPU: legacy::cpu::_thnn_binary_cross_entropy_backward
    CUDA: legacy::cuda::_thnn_binary_cross_entropy_backward

- func: mse_loss(Tensor self, Tensor target, int reduction=Mean, *, Tensor(a!) out) -> Tensor(a!)
  python_module: nn
  dispatch:
    CPU: legacy::cpu::_thnn_mse_loss_forward_out
    CUDA: legacy::cuda::_thnn_mse_loss_forward_out

- func: mse_loss(Tensor self, Tensor target, int reduction=Mean) -> Tensor
  python_module: nn
  dispatch:
    CPU: legacy::cpu::_thnn_mse_loss_forward
    CUDA: legacy::cuda::_thnn_mse_loss_forward

- func: mse_loss_backward(Tensor grad_output, Tensor self, Tensor target, int reduction, *, Tensor(a!) grad_input) -> Tensor(a!)
  python_module: nn
  dispatch:
    CPU: legacy::cpu::_thnn_mse_loss_backward_out
    CUDA: legacy::cuda::_thnn_mse_loss_backward_out

- func: mse_loss_backward(Tensor grad_output, Tensor self, Tensor target, int reduction) -> Tensor
  python_module: nn
  dispatch:
    CPU: legacy::cpu::_thnn_mse_loss_backward
    CUDA: legacy::cuda::_thnn_mse_loss_backward

- func: l1_loss(Tensor self, Tensor target, int reduction=Mean, *, Tensor(a!) out) -> Tensor(a!)
  python_module: nn
  dispatch:
    CPU: legacy::cpu::_thnn_l1_loss_forward_out
    CUDA: legacy::cuda::_thnn_l1_loss_forward_out

- func: l1_loss(Tensor self, Tensor target, int reduction=Mean) -> Tensor
  python_module: nn
  dispatch:
    CPU: legacy::cpu::_thnn_l1_loss_forward
    CUDA: legacy::cuda::_thnn_l1_loss_forward

- func: l1_loss_backward(Tensor grad_output, Tensor self, Tensor target, int reduction, *, Tensor(a!) grad_input) -> Tensor(a!)
  python_module: nn
  dispatch:
    CPU: legacy::cpu::_thnn_l1_loss_backward_out
    CUDA: legacy::cuda::_thnn_l1_loss_backward_out

- func: l1_loss_backward(Tensor grad_output, Tensor self, Tensor target, int reduction) -> Tensor
  python_module: nn
  dispatch:
    CPU: legacy::cpu::_thnn_l1_loss_backward
    CUDA: legacy::cuda::_thnn_l1_loss_backward

- func: multi_margin_loss(Tensor self, Tensor target, Scalar p=1, Scalar margin=1, Tensor? weight=None, int reduction=Mean, *, Tensor(a!) out) -> Tensor(a!)
  python_module: nn
  dispatch:
    CPU: legacy::cpu::_thnn_multi_margin_loss_forward_out
    CUDA: legacy::cuda::_thnn_multi_margin_loss_forward_out

- func: multi_margin_loss(Tensor self, Tensor target, Scalar p=1, Scalar margin=1, Tensor? weight=None, int reduction=Mean) -> Tensor
  python_module: nn
  dispatch:
    CPU: legacy::cpu::_thnn_multi_margin_loss_forward
    CUDA: legacy::cuda::_thnn_multi_margin_loss_forward

- func: multi_margin_loss_backward(Tensor grad_output, Tensor self, Tensor target, Scalar p, Scalar margin, Tensor? weight=None, int reduction=Mean, *, Tensor(a!) grad_input) -> Tensor(a!)
  python_module: nn
  dispatch:
    CPU: legacy::cpu::_thnn_multi_margin_loss_backward_out
    CUDA: legacy::cuda::_thnn_multi_margin_loss_backward_out

- func: multi_margin_loss_backward(Tensor grad_output, Tensor self, Tensor target, Scalar p, Scalar margin, Tensor? weight=None, int reduction=Mean) -> Tensor
  python_module: nn
  dispatch:
    CPU: legacy::cpu::_thnn_multi_margin_loss_backward
    CUDA: legacy::cuda::_thnn_multi_margin_loss_backward

- func: multilabel_margin_loss(Tensor self, Tensor target, int reduction=Mean, *, Tensor(a!) out) -> Tensor(a!)
  python_module: nn

- func: multilabel_margin_loss(Tensor self, Tensor target, int reduction=Mean) -> Tensor
  python_module: nn

- func: multilabel_margin_loss_forward(Tensor self, Tensor target, int reduction, *, Tensor(a!) output, Tensor(b!) is_target) -> (Tensor(a!), Tensor(b!))
  python_module: nn
  dispatch:
    CPU: legacy::cpu::_thnn_multilabel_margin_loss_forward_out
    CUDA: legacy::cuda::_thnn_multilabel_margin_loss_forward_out

- func: multilabel_margin_loss_forward(Tensor self, Tensor target, int reduction) -> (Tensor output, Tensor is_target)
  python_module: nn
  dispatch:
    CPU: legacy::cpu::_thnn_multilabel_margin_loss_forward
    CUDA: legacy::cuda::_thnn_multilabel_margin_loss_forward

- func: multilabel_margin_loss_backward(Tensor grad_output, Tensor self, Tensor target, int reduction, Tensor is_target, *, Tensor(a!) grad_input) -> Tensor(a!)
  python_module: nn
  dispatch:
    CPU: legacy::cpu::_thnn_multilabel_margin_loss_backward_out
    CUDA: legacy::cuda::_thnn_multilabel_margin_loss_backward_out

- func: multilabel_margin_loss_backward(Tensor grad_output, Tensor self, Tensor target, int reduction, Tensor is_target) -> Tensor
  python_module: nn
  dispatch:
    CPU: legacy::cpu::_thnn_multilabel_margin_loss_backward
    CUDA: legacy::cuda::_thnn_multilabel_margin_loss_backward

- func: nll_loss(Tensor self, Tensor target, Tensor? weight=None, int reduction=Mean, int ignore_index=-100, *, Tensor(a!) out) -> Tensor(a!)
  python_module: nn

- func: nll_loss(Tensor self, Tensor target, Tensor? weight=None, int reduction=Mean, int ignore_index=-100) -> Tensor
  python_module: nn

- func: nll_loss_forward(Tensor self, Tensor target, Tensor? weight, int reduction, int ignore_index, *, Tensor(a!) output, Tensor(b!) total_weight) -> (Tensor(a!), Tensor(b!))
  python_module: nn
  dispatch:
    CPU: legacy::cpu::_thnn_nll_loss_forward_out
    CUDA: legacy::cuda::_thnn_nll_loss_forward_out

- func: nll_loss_forward(Tensor self, Tensor target, Tensor? weight, int reduction, int ignore_index) -> (Tensor output, Tensor total_weight)
  python_module: nn
  dispatch:
    CPU: legacy::cpu::_thnn_nll_loss_forward
    CUDA: legacy::cuda::_thnn_nll_loss_forward

- func: nll_loss_backward(Tensor grad_output, Tensor self, Tensor target, Tensor? weight, int reduction, int ignore_index, Tensor total_weight, *, Tensor(a!) grad_input) -> Tensor(a!)
  python_module: nn
  dispatch:
    CPU: legacy::cpu::_thnn_nll_loss_backward_out
    CUDA: legacy::cuda::_thnn_nll_loss_backward_out

- func: nll_loss_backward(Tensor grad_output, Tensor self, Tensor target, Tensor? weight, int reduction, int ignore_index, Tensor total_weight) -> Tensor
  python_module: nn
  dispatch:
    CPU: legacy::cpu::_thnn_nll_loss_backward
    CUDA: legacy::cuda::_thnn_nll_loss_backward

- func: nll_loss2d(Tensor self, Tensor target, Tensor? weight=None, int reduction=Mean, int ignore_index=-100, *, Tensor(a!) out) -> Tensor(a!)
  python_module: nn

- func: nll_loss2d(Tensor self, Tensor target, Tensor? weight=None, int reduction=Mean, int ignore_index=-100) -> Tensor
  python_module: nn

- func: nll_loss2d_forward(Tensor self, Tensor target, Tensor? weight, int reduction, int ignore_index, *, Tensor(a!) output, Tensor(b!) total_weight) -> (Tensor(a!), Tensor(b!))
  python_module: nn
  dispatch:
    CPU: legacy::cpu::_thnn_nll_loss2d_forward_out
    CUDA: legacy::cuda::_thnn_nll_loss2d_forward_out

- func: nll_loss2d_forward(Tensor self, Tensor target, Tensor? weight, int reduction, int ignore_index) -> (Tensor output, Tensor total_weight)
  python_module: nn
  dispatch:
    CPU: legacy::cpu::_thnn_nll_loss2d_forward
    CUDA: legacy::cuda::_thnn_nll_loss2d_forward

- func: nll_loss2d_backward(Tensor grad_output, Tensor self, Tensor target, Tensor? weight, int reduction, int ignore_index, Tensor total_weight, *, Tensor(a!) grad_input) -> Tensor(a!)
  python_module: nn
  dispatch:
    CPU: legacy::cpu::_thnn_nll_loss2d_backward_out
    CUDA: legacy::cuda::_thnn_nll_loss2d_backward_out

- func: nll_loss2d_backward(Tensor grad_output, Tensor self, Tensor target, Tensor? weight, int reduction, int ignore_index, Tensor total_weight) -> Tensor
  python_module: nn
  dispatch:
    CPU: legacy::cpu::_thnn_nll_loss2d_backward
    CUDA: legacy::cuda::_thnn_nll_loss2d_backward

- func: smooth_l1_loss(Tensor self, Tensor target, int reduction=Mean, *, Tensor(a!) out) -> Tensor(a!)
  python_module: nn
  dispatch:
    CPU: legacy::cpu::_thnn_smooth_l1_loss_forward_out
    CUDA: legacy::cuda::_thnn_smooth_l1_loss_forward_out

- func: smooth_l1_loss(Tensor self, Tensor target, int reduction=Mean) -> Tensor
  python_module: nn
  dispatch:
    CPU: legacy::cpu::_thnn_smooth_l1_loss_forward
    CUDA: legacy::cuda::_thnn_smooth_l1_loss_forward

- func: smooth_l1_loss_backward(Tensor grad_output, Tensor self, Tensor target, int reduction, *, Tensor(a!) grad_input) -> Tensor(a!)
  python_module: nn
  dispatch:
    CPU: legacy::cpu::_thnn_smooth_l1_loss_backward_out
    CUDA: legacy::cuda::_thnn_smooth_l1_loss_backward_out

- func: smooth_l1_loss_backward(Tensor grad_output, Tensor self, Tensor target, int reduction) -> Tensor
  python_module: nn
  dispatch:
    CPU: legacy::cpu::_thnn_smooth_l1_loss_backward
    CUDA: legacy::cuda::_thnn_smooth_l1_loss_backward

- func: soft_margin_loss(Tensor self, Tensor target, int reduction=Mean, *, Tensor(a!) out) -> Tensor(a!)
  python_module: nn
  dispatch:
    CPU: legacy::cpu::_thnn_soft_margin_loss_forward_out
    CUDA: legacy::cuda::_thnn_soft_margin_loss_forward_out

- func: soft_margin_loss(Tensor self, Tensor target, int reduction=Mean) -> Tensor
  python_module: nn
  dispatch:
    CPU: legacy::cpu::_thnn_soft_margin_loss_forward
    CUDA: legacy::cuda::_thnn_soft_margin_loss_forward

- func: soft_margin_loss_backward(Tensor grad_output, Tensor self, Tensor target, int reduction, *, Tensor(a!) grad_input) -> Tensor(a!)
  python_module: nn
  dispatch:
    CPU: legacy::cpu::_thnn_soft_margin_loss_backward_out
    CUDA: legacy::cuda::_thnn_soft_margin_loss_backward_out

- func: soft_margin_loss_backward(Tensor grad_output, Tensor self, Tensor target, int reduction) -> Tensor
  python_module: nn
  dispatch:
    CPU: legacy::cpu::_thnn_soft_margin_loss_backward
    CUDA: legacy::cuda::_thnn_soft_margin_loss_backward

- func: elu(Tensor self, Scalar alpha=1, Scalar scale=1, Scalar input_scale=1, *, Tensor(a!) out) -> Tensor(a!)
  python_module: nn
  dispatch:
    CPU: legacy::cpu::_thnn_elu_forward_out
    CUDA: legacy::cuda::_thnn_elu_forward_out

- func: elu(Tensor self, Scalar alpha=1, Scalar scale=1, Scalar input_scale=1) -> Tensor
  python_module: nn
  dispatch:
    CPU: legacy::cpu::_thnn_elu_forward
    CUDA: legacy::cuda::_thnn_elu_forward

- func: elu_backward(Tensor grad_output, Scalar alpha, Scalar scale, Scalar input_scale, Tensor output, *, Tensor(a!) grad_input) -> Tensor(a!)
  python_module: nn
  dispatch:
    CPU: legacy::cpu::_thnn_elu_backward_out
    CUDA: legacy::cuda::_thnn_elu_backward_out

- func: elu_backward(Tensor grad_output, Scalar alpha, Scalar scale, Scalar input_scale, Tensor output) -> Tensor
  python_module: nn
  dispatch:
    CPU: legacy::cpu::_thnn_elu_backward
    CUDA: legacy::cuda::_thnn_elu_backward

- func: elu_(Tensor(a!) self, Scalar alpha=1, Scalar scale=1, Scalar input_scale=1) -> Tensor(a!)
  python_module: nn
  dispatch:
    CPU: legacy::cpu::_thnn_elu_forward_
    CUDA: legacy::cuda::_thnn_elu_forward_

- func: glu(Tensor self, int dim=-1, *, Tensor(a!) out) -> Tensor(a!)
  python_module: nn
  dispatch:
    CPU: legacy::cpu::_thnn_glu_forward_out
    CUDA: legacy::cuda::_thnn_glu_forward_out

- func: glu(Tensor self, int dim=-1) -> Tensor
  python_module: nn
  dispatch:
    CPU: legacy::cpu::_thnn_glu_forward
    CUDA: legacy::cuda::_thnn_glu_forward

- func: glu_backward(Tensor grad_output, Tensor self, int dim, *, Tensor(a!) grad_input) -> Tensor(a!)
  python_module: nn
  dispatch:
    CPU: legacy::cpu::_thnn_glu_backward_out
    CUDA: legacy::cuda::_thnn_glu_backward_out

- func: glu_backward(Tensor grad_output, Tensor self, int dim) -> Tensor
  python_module: nn
  dispatch:
    CPU: legacy::cpu::_thnn_glu_backward
    CUDA: legacy::cuda::_thnn_glu_backward

- func: hardtanh(Tensor self, Scalar min_val=-1, Scalar max_val=1, *, Tensor(a!) out) -> Tensor(a!)
  python_module: nn
  dispatch:
    CPU: legacy::cpu::_thnn_hardtanh_forward_out
    CUDA: legacy::cuda::_thnn_hardtanh_forward_out

- func: hardtanh(Tensor self, Scalar min_val=-1, Scalar max_val=1) -> Tensor
  python_module: nn
  dispatch:
    CPU: legacy::cpu::_thnn_hardtanh_forward
    CUDA: legacy::cuda::_thnn_hardtanh_forward

- func: hardtanh_backward(Tensor grad_output, Tensor self, Scalar min_val, Scalar max_val, *, Tensor(a!) grad_input) -> Tensor(a!)
  python_module: nn
  dispatch:
    CPU: legacy::cpu::_thnn_hardtanh_backward_out
    CUDA: legacy::cuda::_thnn_hardtanh_backward_out

- func: hardtanh_backward(Tensor grad_output, Tensor self, Scalar min_val, Scalar max_val) -> Tensor
  python_module: nn
  dispatch:
    CPU: legacy::cpu::_thnn_hardtanh_backward
    CUDA: legacy::cuda::_thnn_hardtanh_backward

- func: hardtanh_(Tensor(a!) self, Scalar min_val=-1, Scalar max_val=1) -> Tensor(a!)
  python_module: nn
  dispatch:
    CPU: legacy::cpu::_thnn_hardtanh_forward_
    CUDA: legacy::cuda::_thnn_hardtanh_forward_

- func: leaky_relu(Tensor self, Scalar negative_slope=0.01, *, Tensor(a!) out) -> Tensor(a!)
  python_module: nn
  dispatch:
    CPU: legacy::cpu::_thnn_leaky_relu_forward_out
    CUDA: legacy::cuda::_thnn_leaky_relu_forward_out

- func: leaky_relu(Tensor self, Scalar negative_slope=0.01) -> Tensor
  python_module: nn
  dispatch:
    CPU: legacy::cpu::_thnn_leaky_relu_forward
    CUDA: legacy::cuda::_thnn_leaky_relu_forward

- func: leaky_relu_backward(Tensor grad_output, Tensor self, Scalar negative_slope, *, Tensor(a!) grad_input) -> Tensor(a!)
  python_module: nn
  dispatch:
    CPU: legacy::cpu::_thnn_leaky_relu_backward_out
    CUDA: legacy::cuda::_thnn_leaky_relu_backward_out

- func: leaky_relu_backward(Tensor grad_output, Tensor self, Scalar negative_slope) -> Tensor
  python_module: nn
  dispatch:
    CPU: legacy::cpu::_thnn_leaky_relu_backward
    CUDA: legacy::cuda::_thnn_leaky_relu_backward

- func: leaky_relu_(Tensor(a!) self, Scalar negative_slope=0.01) -> Tensor(a!)
  python_module: nn
  dispatch:
    CPU: legacy::cpu::_thnn_leaky_relu_forward_
    CUDA: legacy::cuda::_thnn_leaky_relu_forward_

- func: log_sigmoid(Tensor self, *, Tensor(a!) out) -> Tensor(a!)
  python_module: nn

- func: log_sigmoid(Tensor self) -> Tensor
  python_module: nn

- func: log_sigmoid_forward(Tensor self, *, Tensor(a!) output, Tensor(b!) buffer) -> (Tensor(a!), Tensor(b!))
  python_module: nn
  dispatch:
    CPU: legacy::cpu::_thnn_log_sigmoid_forward_out
    CUDA: legacy::cuda::_thnn_log_sigmoid_forward_out

- func: log_sigmoid_forward(Tensor self) -> (Tensor output, Tensor buffer)
  python_module: nn
  dispatch:
    CPU: legacy::cpu::_thnn_log_sigmoid_forward
    CUDA: legacy::cuda::_thnn_log_sigmoid_forward

- func: log_sigmoid_backward(Tensor grad_output, Tensor self, Tensor buffer, *, Tensor(a!) grad_input) -> Tensor(a!)
  python_module: nn
  dispatch:
    CPU: legacy::cpu::_thnn_log_sigmoid_backward_out
    CUDA: legacy::cuda::_thnn_log_sigmoid_backward_out

- func: log_sigmoid_backward(Tensor grad_output, Tensor self, Tensor buffer) -> Tensor
  python_module: nn
  dispatch:
    CPU: legacy::cpu::_thnn_log_sigmoid_backward
    CUDA: legacy::cuda::_thnn_log_sigmoid_backward

- func: rrelu_with_noise(Tensor self, Tensor noise, Scalar lower=0.125, Scalar upper=0.3333333333333333, bool training=False, Generator? generator=None, *, Tensor(a!) out) -> Tensor(a!)
  python_module: nn
  dispatch:
    CPU: legacy::cpu::_thnn_rrelu_with_noise_forward_out
    CUDA: legacy::cuda::_thnn_rrelu_with_noise_forward_out

- func: rrelu_with_noise(Tensor self, Tensor noise, Scalar lower=0.125, Scalar upper=0.3333333333333333, bool training=False, Generator? generator=None) -> Tensor
  python_module: nn
  dispatch:
    CPU: legacy::cpu::_thnn_rrelu_with_noise_forward
    CUDA: legacy::cuda::_thnn_rrelu_with_noise_forward

- func: rrelu_with_noise_backward(Tensor grad_output, Tensor self, Tensor noise, Scalar lower, Scalar upper, bool training, *, Tensor(a!) grad_input) -> Tensor(a!)
  python_module: nn
  dispatch:
    CPU: legacy::cpu::_thnn_rrelu_with_noise_backward_out
    CUDA: legacy::cuda::_thnn_rrelu_with_noise_backward_out

- func: rrelu_with_noise_backward(Tensor grad_output, Tensor self, Tensor noise, Scalar lower, Scalar upper, bool training) -> Tensor
  python_module: nn
  dispatch:
    CPU: legacy::cpu::_thnn_rrelu_with_noise_backward
    CUDA: legacy::cuda::_thnn_rrelu_with_noise_backward

- func: rrelu_with_noise_(Tensor(a!) self, Tensor noise, Scalar lower=0.125, Scalar upper=0.3333333333333333, bool training=False, Generator? generator=None) -> Tensor(a!)
  python_module: nn
  dispatch:
    CPU: legacy::cpu::_thnn_rrelu_with_noise_forward_
    CUDA: legacy::cuda::_thnn_rrelu_with_noise_forward_

- func: softplus(Tensor self, Scalar beta=1, Scalar threshold=20, *, Tensor(a!) out) -> Tensor(a!)
  python_module: nn
  dispatch:
    CPU: legacy::cpu::_thnn_softplus_forward_out
    CUDA: legacy::cuda::_thnn_softplus_forward_out

- func: softplus(Tensor self, Scalar beta=1, Scalar threshold=20) -> Tensor
  python_module: nn
  dispatch:
    CPU: legacy::cpu::_thnn_softplus_forward
    CUDA: legacy::cuda::_thnn_softplus_forward

- func: softplus_backward(Tensor grad_output, Tensor self, Scalar beta, Scalar threshold, Tensor output, *, Tensor(a!) grad_input) -> Tensor(a!)
  python_module: nn
  dispatch:
    CPU: legacy::cpu::_thnn_softplus_backward_out
    CUDA: legacy::cuda::_thnn_softplus_backward_out

- func: softplus_backward(Tensor grad_output, Tensor self, Scalar beta, Scalar threshold, Tensor output) -> Tensor
  python_module: nn
  dispatch:
    CPU: legacy::cpu::_thnn_softplus_backward
    CUDA: legacy::cuda::_thnn_softplus_backward

- func: softshrink(Tensor self, Scalar lambd=0.5, *, Tensor(a!) out) -> Tensor(a!)
  python_module: nn
  dispatch:
    CPU: legacy::cpu::_thnn_softshrink_forward_out
    CUDA: legacy::cuda::_thnn_softshrink_forward_out

- func: softshrink(Tensor self, Scalar lambd=0.5) -> Tensor
  python_module: nn
  dispatch:
    CPU: legacy::cpu::_thnn_softshrink_forward
    CUDA: legacy::cuda::_thnn_softshrink_forward

- func: softshrink_backward(Tensor grad_output, Tensor self, Scalar lambd, *, Tensor(a!) grad_input) -> Tensor(a!)
  python_module: nn
  dispatch:
    CPU: legacy::cpu::_thnn_softshrink_backward_out
    CUDA: legacy::cuda::_thnn_softshrink_backward_out

- func: softshrink_backward(Tensor grad_output, Tensor self, Scalar lambd) -> Tensor
  python_module: nn
  dispatch:
    CPU: legacy::cpu::_thnn_softshrink_backward
    CUDA: legacy::cuda::_thnn_softshrink_backward

- func: adaptive_avg_pool2d(Tensor self, int[2] output_size, *, Tensor(a!) out) -> Tensor(a!)
  python_module: nn
  dispatch:
    CPU: adaptive_avg_pool2d_out_cpu
    CUDA: adaptive_avg_pool2d_out_cuda
    MkldnnCPU: mkldnn_adaptive_avg_pool2d_out

- func: adaptive_avg_pool2d(Tensor self, int[2] output_size) -> Tensor
  python_module: nn

- func: mkldnn_adaptive_avg_pool2d(Tensor self, int[2] output_size) -> Tensor
  dispatch:
    MkldnnCPU: mkldnn_adaptive_avg_pool2d
  requires_tensor: True

- func: _adaptive_avg_pool2d(Tensor self, int[2] output_size) -> Tensor
  dispatch:
    CPU: adaptive_avg_pool2d_cpu
    CUDA: adaptive_avg_pool2d_cuda

- func: _adaptive_avg_pool2d_backward(Tensor grad_output, Tensor self) -> Tensor
  python_module: nn
  dispatch:
    CPU: adaptive_avg_pool2d_backward_cpu
    CUDA: adaptive_avg_pool2d_backward_cuda

- func: adaptive_avg_pool3d(Tensor self, int[3] output_size, *, Tensor(a!) out) -> Tensor(a!)
  python_module: nn
  dispatch:
    CPU: adaptive_avg_pool3d_out_cpu
    CUDA: adaptive_avg_pool3d_out_cuda

- func: adaptive_avg_pool3d(Tensor self, int[3] output_size) -> Tensor
  python_module: nn
  dispatch:
    CPU: adaptive_avg_pool3d_cpu
    CUDA: adaptive_avg_pool3d_cuda

- func: adaptive_avg_pool3d_backward(Tensor grad_output, Tensor self, *, Tensor(a!) grad_input) -> Tensor(a!)
  python_module: nn
  dispatch:
    CPU: adaptive_avg_pool3d_backward_out_cpu
    CUDA: adaptive_avg_pool3d_backward_out_cuda

- func: adaptive_avg_pool3d_backward(Tensor grad_output, Tensor self) -> Tensor
  python_module: nn
  dispatch:
    CPU: adaptive_avg_pool3d_backward_cpu
    CUDA: adaptive_avg_pool3d_backward_cuda

# Return: (Tensor output, Tensor indices)
- func: adaptive_max_pool2d(Tensor self, int[2] output_size, *, Tensor(a!) out, Tensor(b!) indices) -> (Tensor(a!), Tensor(b!))
  python_module: nn
  dispatch:
    CPU: adaptive_max_pool2d_out_cpu
    CUDA: adaptive_max_pool2d_out_cuda

# Return: (Tensor output, Tensor indices)
- func: adaptive_max_pool2d(Tensor self, int[2] output_size) -> (Tensor, Tensor)
  python_module: nn
  dispatch:
    CPU: adaptive_max_pool2d_cpu
    CUDA: adaptive_max_pool2d_cuda

- func: adaptive_max_pool2d_backward(Tensor grad_output, Tensor self, Tensor indices, *, Tensor(a!) grad_input) -> Tensor(a!)
  python_module: nn
  dispatch:
    CPU: adaptive_max_pool2d_backward_out_cpu
    CUDA: adaptive_max_pool2d_backward_out_cuda

- func: adaptive_max_pool2d_backward(Tensor grad_output, Tensor self, Tensor indices) -> Tensor
  python_module: nn
  dispatch:
    CPU: adaptive_max_pool2d_backward_cpu
    CUDA: adaptive_max_pool2d_backward_cuda

# Return: (Tensor output, Tensor indices)
- func: adaptive_max_pool3d(Tensor self, int[3] output_size, *, Tensor(a!) out, Tensor(b!) indices) -> (Tensor(a!), Tensor(b!))
  python_module: nn
  dispatch:
    CPU: adaptive_max_pool3d_out_cpu
    CUDA: adaptive_max_pool3d_out_cuda

# Return: (Tensor output, Tensor indices)
- func: adaptive_max_pool3d(Tensor self, int[3] output_size) -> (Tensor, Tensor)
  python_module: nn
  dispatch:
    CPU: adaptive_max_pool3d_cpu
    CUDA: adaptive_max_pool3d_cuda

- func: adaptive_max_pool3d_backward(Tensor grad_output, Tensor self, Tensor indices, *, Tensor(a!) grad_input) -> Tensor(a!)
  python_module: nn
  dispatch:
    CPU: adaptive_max_pool3d_backward_out_cpu
    CUDA: adaptive_max_pool3d_backward_out_cuda

- func: adaptive_max_pool3d_backward(Tensor grad_output, Tensor self, Tensor indices) -> Tensor
  python_module: nn
  dispatch:
    CPU: adaptive_max_pool3d_backward_cpu
    CUDA: adaptive_max_pool3d_backward_cuda

- func: avg_pool2d(Tensor self, int[2] kernel_size, int[2] stride=[], int[2] padding=0, bool ceil_mode=False, bool count_include_pad=True, *, Tensor(a!) out) -> Tensor(a!)
  python_module: nn
  dispatch:
    CPU: legacy::cpu::_thnn_avg_pool2d_forward_out
    CUDA: legacy::cuda::_thnn_avg_pool2d_forward_out
    MkldnnCPU: mkldnn_avg_pool2d_out

- func: avg_pool2d(Tensor self, int[2] kernel_size, int[2] stride=[], int[2] padding=0, bool ceil_mode=False, bool count_include_pad=True) -> Tensor
  python_module: nn
  dispatch:
    CPU: legacy::cpu::_thnn_avg_pool2d_forward
    CUDA: legacy::cuda::_thnn_avg_pool2d_forward
    MkldnnCPU: mkldnn_avg_pool2d

- func: avg_pool2d_backward(Tensor grad_output, Tensor self, int[2] kernel_size, int[2] stride, int[2] padding, bool ceil_mode, bool count_include_pad, *, Tensor(a!) grad_input) -> Tensor(a!)
  python_module: nn
  dispatch:
    CPU: legacy::cpu::_thnn_avg_pool2d_backward_out
    CUDA: legacy::cuda::_thnn_avg_pool2d_backward_out

- func: avg_pool2d_backward(Tensor grad_output, Tensor self, int[2] kernel_size, int[2] stride, int[2] padding, bool ceil_mode, bool count_include_pad) -> Tensor
  python_module: nn
  dispatch:
    CPU: legacy::cpu::_thnn_avg_pool2d_backward
    CUDA: legacy::cuda::_thnn_avg_pool2d_backward

- func: avg_pool3d(Tensor self, int[3] kernel_size, int[3] stride=[], int[3] padding=0, bool ceil_mode=False, bool count_include_pad=True, *, Tensor(a!) out) -> Tensor(a!)
  python_module: nn
  dispatch:
    CPU: legacy::cpu::_thnn_avg_pool3d_forward_out
    CUDA: legacy::cuda::_thnn_avg_pool3d_forward_out

- func: avg_pool3d(Tensor self, int[3] kernel_size, int[3] stride=[], int[3] padding=0, bool ceil_mode=False, bool count_include_pad=True) -> Tensor
  python_module: nn
  dispatch:
    CPU: legacy::cpu::_thnn_avg_pool3d_forward
    CUDA: legacy::cuda::_thnn_avg_pool3d_forward

- func: avg_pool3d_backward(Tensor grad_output, Tensor self, int[3] kernel_size, int[3] stride, int[3] padding, bool ceil_mode, bool count_include_pad, *, Tensor(a!) grad_input) -> Tensor(a!)
  python_module: nn
  dispatch:
    CPU: legacy::cpu::_thnn_avg_pool3d_backward_out
    CUDA: legacy::cuda::_thnn_avg_pool3d_backward_out

- func: avg_pool3d_backward(Tensor grad_output, Tensor self, int[3] kernel_size, int[3] stride, int[3] padding, bool ceil_mode, bool count_include_pad) -> Tensor
  python_module: nn
  dispatch:
    CPU: legacy::cpu::_thnn_avg_pool3d_backward
    CUDA: legacy::cuda::_thnn_avg_pool3d_backward

# Return: (Tensor output, Tensor indices)
- func: fractional_max_pool2d(Tensor self, int[2] kernel_size, int[2] output_size, Tensor random_samples, *, Tensor(a!) output, Tensor(b!) indices) -> (Tensor(a!), Tensor(b!))
  python_module: nn
  dispatch:
    CPU: fractional_max_pool2d_out_cpu
    CUDA: fractional_max_pool2d_out_cuda

# Return: (Tensor output, Tensor indices)
- func: fractional_max_pool2d(Tensor self, int[2] kernel_size, int[2] output_size, Tensor random_samples) -> (Tensor, Tensor)
  python_module: nn
  dispatch:
    CPU: fractional_max_pool2d_cpu
    CUDA: fractional_max_pool2d_cuda

- func: fractional_max_pool2d_backward(Tensor grad_output, Tensor self, int[2] kernel_size, int[2] output_size, Tensor indices, *, Tensor(a!) grad_input) -> Tensor(a!)
  python_module: nn
  dispatch:
    CPU: fractional_max_pool2d_backward_out_cpu
    CUDA: fractional_max_pool2d_backward_out_cuda

- func: fractional_max_pool2d_backward(Tensor grad_output, Tensor self, int[2] kernel_size, int[2] output_size, Tensor indices) -> Tensor
  python_module: nn
  dispatch:
    CPU: fractional_max_pool2d_backward_cpu
    CUDA: fractional_max_pool2d_backward_cuda

# Return: (Tensor output, Tensor indices)
- func: fractional_max_pool3d(Tensor self, int[3] kernel_size, int[3] output_size, Tensor random_samples, *, Tensor(a!) output, Tensor(b!) indices) -> (Tensor(a!), Tensor(b!))
  python_module: nn
  dispatch:
    CPU: fractional_max_pool3d_out_cpu
    CUDA: fractional_max_pool3d_out_cuda

# Return: (Tensor output, Tensor indices)
- func: fractional_max_pool3d(Tensor self, int[3] kernel_size, int[3] output_size, Tensor random_samples) -> (Tensor, Tensor)
  python_module: nn
  dispatch:
    CPU: fractional_max_pool3d_cpu
    CUDA: fractional_max_pool3d_cuda

- func: fractional_max_pool3d_backward(Tensor grad_output, Tensor self, int[3] kernel_size, int[3] output_size, Tensor indices, *, Tensor(a!) grad_input) -> Tensor(a!)
  python_module: nn
  dispatch:
    CPU: fractional_max_pool3d_backward_out_cpu
    CUDA: fractional_max_pool3d_backward_out_cuda

- func: fractional_max_pool3d_backward(Tensor grad_output, Tensor self, int[3] kernel_size, int[3] output_size, Tensor indices) -> Tensor
  python_module: nn
  dispatch:
    CPU: fractional_max_pool3d_backward_cpu
    CUDA: fractional_max_pool3d_backward_cuda

# Return: (Tensor output, Tensor indices)
- func: max_pool2d_with_indices(Tensor self, int[2] kernel_size, int[2] stride=[], int[2] padding=0, int[2] dilation=1, bool ceil_mode=False, *, Tensor(a!) out, Tensor(b!) indices) -> (Tensor(a!), Tensor(b!))
  python_module: nn
  dispatch:
    CPU: max_pool2d_with_indices_out_cpu
    CUDA: max_pool2d_with_indices_out_cuda

# Return: (Tensor output, Tensor indices)
- func: max_pool2d_with_indices(Tensor self, int[2] kernel_size, int[2] stride=[], int[2] padding=0, int[2] dilation=1, bool ceil_mode=False) -> (Tensor, Tensor)
  python_module: nn
  dispatch:
    CPU: max_pool2d_with_indices_cpu
    CUDA: max_pool2d_with_indices_cuda

- func: max_pool2d_with_indices_backward(Tensor grad_output, Tensor self, int[2] kernel_size, int[2] stride, int[2] padding, int[2] dilation, bool ceil_mode, Tensor indices, *, Tensor(a!) grad_input) -> Tensor(a!)
  python_module: nn
  dispatch:
    CPU: max_pool2d_with_indices_backward_out_cpu
    CUDA: max_pool2d_with_indices_backward_out_cuda

- func: max_pool2d_with_indices_backward(Tensor grad_output, Tensor self, int[2] kernel_size, int[2] stride, int[2] padding, int[2] dilation, bool ceil_mode, Tensor indices) -> Tensor
  python_module: nn
  dispatch:
    CPU: max_pool2d_with_indices_backward_cpu
    CUDA: max_pool2d_with_indices_backward_cuda

# Return: (Tensor output, Tensor indices)
- func: max_pool3d_with_indices(Tensor self, int[3] kernel_size, int[3] stride=[], int[3] padding=0, int[3] dilation=1, bool ceil_mode=False, *, Tensor(a!) out, Tensor(b!) indices) -> (Tensor(a!), Tensor(b!))
  python_module: nn
  dispatch:
    CPU: max_pool3d_with_indices_out_cpu
    CUDA: max_pool3d_with_indices_out_cuda

# Return: (Tensor output, Tensor indices)
- func: max_pool3d_with_indices(Tensor self, int[3] kernel_size, int[3] stride=[], int[3] padding=0, int[3] dilation=1, bool ceil_mode=False) -> (Tensor, Tensor)
  python_module: nn
  dispatch:
    CPU: max_pool3d_with_indices_cpu
    CUDA: max_pool3d_with_indices_cuda

- func: max_pool3d_with_indices_backward(Tensor grad_output, Tensor self, int[3] kernel_size, int[3] stride, int[3] padding, int[3] dilation, bool ceil_mode, Tensor indices, *, Tensor(a!) grad_input) -> Tensor(a!)
  python_module: nn
  dispatch:
    CPU: max_pool3d_with_indices_backward_out_cpu
    CUDA: max_pool3d_with_indices_backward_out_cuda

- func: max_pool3d_with_indices_backward(Tensor grad_output, Tensor self, int[3] kernel_size, int[3] stride, int[3] padding, int[3] dilation, bool ceil_mode, Tensor indices) -> Tensor
  python_module: nn
  dispatch:
    CPU: max_pool3d_with_indices_backward_cpu
    CUDA: max_pool3d_with_indices_backward_cuda

- func: max_unpool2d(Tensor self, Tensor indices, int[2] output_size, *, Tensor(a!) out) -> Tensor(a!)
  python_module: nn
  dispatch:
    CPU: legacy::cpu::_thnn_max_unpool2d_forward_out
    CUDA: legacy::cuda::_thnn_max_unpool2d_forward_out

- func: max_unpool2d(Tensor self, Tensor indices, int[2] output_size) -> Tensor
  python_module: nn
  dispatch:
    CPU: legacy::cpu::_thnn_max_unpool2d_forward
    CUDA: legacy::cuda::_thnn_max_unpool2d_forward

- func: max_unpool2d_backward(Tensor grad_output, Tensor self, Tensor indices, int[2] output_size, *, Tensor(a!) grad_input) -> Tensor(a!)
  python_module: nn
  dispatch:
    CPU: legacy::cpu::_thnn_max_unpool2d_backward_out
    CUDA: legacy::cuda::_thnn_max_unpool2d_backward_out

- func: max_unpool2d_backward(Tensor grad_output, Tensor self, Tensor indices, int[2] output_size) -> Tensor
  python_module: nn
  dispatch:
    CPU: legacy::cpu::_thnn_max_unpool2d_backward
    CUDA: legacy::cuda::_thnn_max_unpool2d_backward

- func: max_unpool3d(Tensor self, Tensor indices, int[3] output_size, int[3] stride, int[3] padding, *, Tensor(a!) out) -> Tensor(a!)
  python_module: nn
  dispatch:
    CPU: legacy::cpu::_thnn_max_unpool3d_forward_out
    CUDA: legacy::cuda::_thnn_max_unpool3d_forward_out

- func: max_unpool3d(Tensor self, Tensor indices, int[3] output_size, int[3] stride, int[3] padding) -> Tensor
  python_module: nn
  dispatch:
    CPU: legacy::cpu::_thnn_max_unpool3d_forward
    CUDA: legacy::cuda::_thnn_max_unpool3d_forward

- func: max_unpool3d_backward(Tensor grad_output, Tensor self, Tensor indices, int[3] output_size, int[3] stride, int[3] padding, *, Tensor(a!) grad_input) -> Tensor(a!)
  python_module: nn
  dispatch:
    CPU: legacy::cpu::_thnn_max_unpool3d_backward_out
    CUDA: legacy::cuda::_thnn_max_unpool3d_backward_out

- func: max_unpool3d_backward(Tensor grad_output, Tensor self, Tensor indices, int[3] output_size, int[3] stride, int[3] padding) -> Tensor
  python_module: nn
  dispatch:
    CPU: legacy::cpu::_thnn_max_unpool3d_backward
    CUDA: legacy::cuda::_thnn_max_unpool3d_backward

- func: reflection_pad1d(Tensor self, int[2] padding, *, Tensor(a!) out) -> Tensor(a!)
  python_module: nn
  dispatch:
    CPU: reflection_pad1d_out_cpu
    CUDA: reflection_pad1d_out_cuda

- func: reflection_pad1d(Tensor self, int[2] padding) -> Tensor
  python_module: nn
  dispatch:
    CPU: reflection_pad1d_cpu
    CUDA: reflection_pad1d_cuda

- func: reflection_pad1d_backward(Tensor grad_output, Tensor self, int[2] padding, *, Tensor(a!) grad_input) -> Tensor(a!)
  python_module: nn
  dispatch:
    CPU: reflection_pad1d_backward_out_cpu
    CUDA: reflection_pad1d_backward_out_cuda

- func: reflection_pad1d_backward(Tensor grad_output, Tensor self, int[2] padding) -> Tensor
  python_module: nn
  dispatch:
    CPU: reflection_pad1d_backward_cpu
    CUDA: reflection_pad1d_backward_cuda

- func: reflection_pad2d(Tensor self, int[4] padding, *, Tensor(a!) out) -> Tensor(a!)
  python_module: nn
  dispatch:
    CPU: reflection_pad2d_out_cpu
    CUDA: reflection_pad2d_out_cuda

- func: reflection_pad2d(Tensor self, int[4] padding) -> Tensor
  python_module: nn
  dispatch:
    CPU: reflection_pad2d_cpu
    CUDA: reflection_pad2d_cuda

- func: reflection_pad2d_backward(Tensor grad_output, Tensor self, int[4] padding, *, Tensor(a!) grad_input) -> Tensor(a!)
  python_module: nn
  dispatch:
    CPU: reflection_pad2d_backward_out_cpu
    CUDA: reflection_pad2d_backward_out_cuda

- func: reflection_pad2d_backward(Tensor grad_output, Tensor self, int[4] padding) -> Tensor
  python_module: nn
  dispatch:
    CPU: reflection_pad2d_backward_cpu
    CUDA: reflection_pad2d_backward_cuda

- func: replication_pad1d(Tensor self, int[2] padding, *, Tensor(a!) out) -> Tensor(a!)
  python_module: nn
  dispatch:
    CPU: replication_pad1d_out_cpu
    CUDA: replication_pad1d_out_cuda

- func: replication_pad1d(Tensor self, int[2] padding) -> Tensor
  python_module: nn
  dispatch:
    CPU: replication_pad1d_cpu
    CUDA: replication_pad1d_cuda

- func: replication_pad1d_backward(Tensor grad_output, Tensor self, int[2] padding, *, Tensor(a!) grad_input) -> Tensor(a!)
  python_module: nn
  dispatch:
    CPU: replication_pad1d_backward_out_cpu
    CUDA: replication_pad1d_backward_out_cuda

- func: replication_pad1d_backward(Tensor grad_output, Tensor self, int[2] padding) -> Tensor
  python_module: nn
  dispatch:
    CPU: replication_pad1d_backward_cpu
    CUDA: replication_pad1d_backward_cuda

- func: replication_pad2d(Tensor self, int[4] padding, *, Tensor(a!) out) -> Tensor(a!)
  python_module: nn
  dispatch:
    CPU: replication_pad2d_out_cpu
    CUDA: replication_pad2d_out_cuda

- func: replication_pad2d(Tensor self, int[4] padding) -> Tensor
  python_module: nn
  dispatch:
    CPU: replication_pad2d_cpu
    CUDA: replication_pad2d_cuda

- func: replication_pad2d_backward(Tensor grad_output, Tensor self, int[4] padding, *, Tensor(a!) grad_input) -> Tensor(a!)
  python_module: nn
  dispatch:
    CPU: replication_pad2d_backward_out_cpu
    CUDA: replication_pad2d_backward_out_cuda

- func: replication_pad2d_backward(Tensor grad_output, Tensor self, int[4] padding) -> Tensor
  python_module: nn
  dispatch:
    CPU: replication_pad2d_backward_cpu
    CUDA: replication_pad2d_backward_cuda

- func: replication_pad3d(Tensor self, int[6] padding, *, Tensor(a!) out) -> Tensor(a!)
  python_module: nn
  dispatch:
    CPU: replication_pad3d_out_cpu
    CUDA: replication_pad3d_out_cuda

- func: replication_pad3d(Tensor self, int[6] padding) -> Tensor
  python_module: nn
  dispatch:
    CPU: replication_pad3d_cpu
    CUDA: replication_pad3d_cuda

- func: replication_pad3d_backward(Tensor grad_output, Tensor self, int[6] padding, *, Tensor(a!) grad_input) -> Tensor(a!)
  python_module: nn
  dispatch:
    CPU: replication_pad3d_backward_out_cpu
    CUDA: replication_pad3d_backward_out_cuda

- func: replication_pad3d_backward(Tensor grad_output, Tensor self, int[6] padding) -> Tensor
  python_module: nn
  dispatch:
    CPU: replication_pad3d_backward_cpu
    CUDA: replication_pad3d_backward_cuda

- func: upsample_linear1d(Tensor self, int[1] output_size, bool align_corners, *, Tensor(a!) out) -> Tensor(a!)
  python_module: nn
  dispatch:
    CPU: upsample_linear1d_out_cpu
    CUDA: upsample_linear1d_out_cuda

- func: upsample_linear1d(Tensor self, int[1] output_size, bool align_corners) -> Tensor
  python_module: nn
  dispatch:
    CPU: upsample_linear1d_cpu
    CUDA: upsample_linear1d_cuda

- func: upsample_linear1d_backward(Tensor grad_output, int[1] output_size, int[3] input_size, bool align_corners, *, Tensor(a!) grad_input) -> Tensor(a!)
  python_module: nn
  dispatch:
    CPU: upsample_linear1d_backward_out_cpu
    CUDA: upsample_linear1d_backward_out_cuda

- func: upsample_linear1d_backward(Tensor grad_output, int[1] output_size, int[3] input_size, bool align_corners) -> Tensor
  python_module: nn
  dispatch:
    CPU: upsample_linear1d_backward_cpu
    CUDA: upsample_linear1d_backward_cuda

- func: upsample_bilinear2d(Tensor self, int[2] output_size, bool align_corners, *, Tensor(a!) out) -> Tensor(a!)
  python_module: nn
  dispatch:
    CPU: upsample_bilinear2d_out_cpu
    CUDA: upsample_bilinear2d_out_cuda

- func: upsample_bilinear2d(Tensor self, int[2] output_size, bool align_corners) -> Tensor
  python_module: nn
  dispatch:
    CPU: upsample_bilinear2d_cpu
    CUDA: upsample_bilinear2d_cuda

- func: upsample_bilinear2d_backward(Tensor grad_output, int[2] output_size, int[4] input_size, bool align_corners, *, Tensor(a!) grad_input) -> Tensor(a!)
  python_module: nn
  dispatch:
    CPU: upsample_bilinear2d_backward_out_cpu
    CUDA: upsample_bilinear2d_backward_out_cuda

- func: upsample_bilinear2d_backward(Tensor grad_output, int[2] output_size, int[4] input_size, bool align_corners) -> Tensor
  python_module: nn
  dispatch:
    CPU: upsample_bilinear2d_backward_cpu
    CUDA: upsample_bilinear2d_backward_cuda

- func: upsample_bicubic2d(Tensor self, int[2] output_size, bool align_corners, *, Tensor(a!) out) -> Tensor(a!)
  python_module: nn
  dispatch:
    CPU: upsample_bicubic2d_out_cpu
    CUDA: upsample_bicubic2d_out_cuda

- func: upsample_bicubic2d(Tensor self, int[2] output_size, bool align_corners) -> Tensor
  python_module: nn
  dispatch:
    CPU: upsample_bicubic2d_cpu
    CUDA: upsample_bicubic2d_cuda

- func: upsample_bicubic2d_backward(Tensor grad_output, int[2] output_size, int[4] input_size, bool align_corners, *, Tensor(a!) grad_input) -> Tensor(a!)
  python_module: nn
  dispatch:
    CPU: upsample_bicubic2d_backward_out_cpu
    CUDA: upsample_bicubic2d_backward_out_cuda

- func: upsample_bicubic2d_backward(Tensor grad_output, int[2] output_size, int[4] input_size, bool align_corners) -> Tensor
  python_module: nn
  dispatch:
    CPU: upsample_bicubic2d_backward_cpu
    CUDA: upsample_bicubic2d_backward_cuda

- func: upsample_trilinear3d(Tensor self, int[3] output_size, bool align_corners, *, Tensor(a!) out) -> Tensor(a!)
  python_module: nn
  dispatch:
    CPU: upsample_trilinear3d_out_cpu
    CUDA: upsample_trilinear3d_out_cuda

- func: upsample_trilinear3d(Tensor self, int[3] output_size, bool align_corners) -> Tensor
  python_module: nn
  dispatch:
    CPU: upsample_trilinear3d_cpu
    CUDA: upsample_trilinear3d_cuda

- func: upsample_trilinear3d_backward(Tensor grad_output, int[3] output_size, int[5] input_size, bool align_corners, *, Tensor(a!) grad_input) -> Tensor(a!)
  python_module: nn
  dispatch:
    CPU: upsample_trilinear3d_backward_out_cpu
    CUDA: upsample_trilinear3d_backward_out_cuda

- func: upsample_trilinear3d_backward(Tensor grad_output, int[3] output_size, int[5] input_size, bool align_corners) -> Tensor
  python_module: nn
  dispatch:
    CPU: upsample_trilinear3d_backward_cpu
    CUDA: upsample_trilinear3d_backward_cuda

- func: upsample_nearest1d(Tensor self, int[1] output_size, *, Tensor(a!) out) -> Tensor(a!)
  python_module: nn
  dispatch:
    CPU: upsample_nearest1d_out_cpu
    CUDA: upsample_nearest1d_out_cuda

- func: upsample_nearest1d(Tensor self, int[1] output_size) -> Tensor
  python_module: nn
  dispatch:
    CPU: upsample_nearest1d_cpu
    CUDA: upsample_nearest1d_cuda

- func: upsample_nearest1d_backward(Tensor grad_output, int[1] output_size, int[3] input_size, *, Tensor(a!) grad_input) -> Tensor(a!)
  python_module: nn
  dispatch:
    CPU: upsample_nearest1d_backward_out_cpu
    CUDA: upsample_nearest1d_backward_out_cuda

- func: upsample_nearest1d_backward(Tensor grad_output, int[1] output_size, int[3] input_size) -> Tensor
  python_module: nn
  dispatch:
    CPU: upsample_nearest1d_backward_cpu
    CUDA: upsample_nearest1d_backward_cuda

- func: upsample_nearest2d(Tensor self, int[2] output_size, *, Tensor(a!) out) -> Tensor(a!)
  python_module: nn
  dispatch:
    CPU: upsample_nearest2d_out_cpu
    CUDA: upsample_nearest2d_out_cuda

- func: upsample_nearest2d(Tensor self, int[2] output_size) -> Tensor
  python_module: nn
  dispatch:
    CPU: upsample_nearest2d_cpu
    CUDA: upsample_nearest2d_cuda

- func: upsample_nearest2d_backward(Tensor grad_output, int[2] output_size, int[4] input_size, *, Tensor(a!) grad_input) -> Tensor(a!)
  python_module: nn
  dispatch:
    CPU: upsample_nearest2d_backward_out_cpu
    CUDA: upsample_nearest2d_backward_out_cuda

- func: upsample_nearest2d_backward(Tensor grad_output, int[2] output_size, int[4] input_size) -> Tensor
  python_module: nn
  dispatch:
    CPU: upsample_nearest2d_backward_cpu
    CUDA: upsample_nearest2d_backward_cuda

- func: upsample_nearest3d(Tensor self, int[3] output_size, *, Tensor(a!) out) -> Tensor(a!)
  python_module: nn
  dispatch:
    CPU: upsample_nearest3d_out_cpu
    CUDA: upsample_nearest3d_out_cuda

- func: upsample_nearest3d(Tensor self, int[3] output_size) -> Tensor
  python_module: nn
  dispatch:
    CPU: upsample_nearest3d_cpu
    CUDA: upsample_nearest3d_cuda

- func: upsample_nearest3d_backward(Tensor grad_output, int[3] output_size, int[5] input_size, *, Tensor(a!) grad_input) -> Tensor(a!)
  python_module: nn
  dispatch:
    CPU: upsample_nearest3d_backward_out_cpu
    CUDA: upsample_nearest3d_backward_out_cuda

- func: upsample_nearest3d_backward(Tensor grad_output, int[3] output_size, int[5] input_size) -> Tensor
  python_module: nn
  dispatch:
    CPU: upsample_nearest3d_backward_cpu
    CUDA: upsample_nearest3d_backward_cuda

- func: sigmoid_backward(Tensor grad_output, Tensor output, *, Tensor(a!) grad_input) -> Tensor(a!)
  python_module: nn
  dispatch:
    CPU: legacy::cpu::_thnn_sigmoid_backward_out
    CUDA: legacy::cuda::_thnn_sigmoid_backward_out

- func: sigmoid_backward(Tensor grad_output, Tensor output) -> Tensor
  python_module: nn
  dispatch:
    CPU: legacy::cpu::_thnn_sigmoid_backward
    CUDA: legacy::cuda::_thnn_sigmoid_backward

- func: tanh_backward(Tensor grad_output, Tensor output, *, Tensor(a!) grad_input) -> Tensor(a!)
  python_module: nn
  dispatch:
    CPU: legacy::cpu::_thnn_tanh_backward_out
    CUDA: legacy::cuda::_thnn_tanh_backward_out

- func: tanh_backward(Tensor grad_output, Tensor output) -> Tensor
  python_module: nn
  dispatch:
    CPU: legacy::cpu::_thnn_tanh_backward
    CUDA: legacy::cuda::_thnn_tanh_backward

- func: thnn_conv_transpose2d(Tensor self, Tensor weight, int[2] kernel_size, Tensor? bias=None, int[2] stride=1, int[2] padding=0, int[2] output_padding=0, int[2] dilation=1, *, Tensor(a!) out) -> Tensor(a!)
  python_module: nn

- func: thnn_conv_transpose2d(Tensor self, Tensor weight, int[2] kernel_size, Tensor? bias=None, int[2] stride=1, int[2] padding=0, int[2] output_padding=0, int[2] dilation=1) -> Tensor
  python_module: nn

- func: thnn_conv_transpose2d_forward(Tensor self, Tensor weight, int[2] kernel_size, Tensor? bias, int[2] stride, int[2] padding, int[2] output_padding, int[2] dilation, *, Tensor(a!) output, Tensor(b!) columns, Tensor(c!) ones) -> (Tensor(a!), Tensor(b!), Tensor(c!))
  python_module: nn
  dispatch:
    CPU: legacy::cpu::_thnn_conv_transpose2d_forward_out
    CUDA: legacy::cuda::_thnn_conv_transpose2d_forward_out

- func: thnn_conv_transpose2d_forward(Tensor self, Tensor weight, int[2] kernel_size, Tensor? bias, int[2] stride, int[2] padding, int[2] output_padding, int[2] dilation) -> (Tensor output, Tensor columns, Tensor ones)
  python_module: nn
  dispatch:
    CPU: legacy::cpu::_thnn_conv_transpose2d_forward
    CUDA: legacy::cuda::_thnn_conv_transpose2d_forward

- func: thnn_conv_transpose2d_backward(Tensor grad_output, Tensor self, Tensor weight, int[2] kernel_size, int[2] stride, int[2] padding, int[2] output_padding, int[2] dilation, Tensor columns, Tensor ones, *, Tensor?(a!) grad_input, Tensor?(b!) grad_weight, Tensor?(c!) grad_bias) -> (Tensor(a!), Tensor(b!), Tensor(c!))
  python_module: nn
  dispatch:
    CPU: legacy::cpu::_thnn_conv_transpose2d_backward_out
    CUDA: legacy::cuda::_thnn_conv_transpose2d_backward_out

- func: thnn_conv_transpose2d_backward(Tensor grad_output, Tensor self, Tensor weight, int[2] kernel_size, int[2] stride, int[2] padding, int[2] output_padding, int[2] dilation, Tensor columns, Tensor ones, bool[3] output_mask) -> (Tensor grad_input, Tensor grad_weight, Tensor grad_bias)
  python_module: nn
  dispatch:
    CPU: legacy::cpu::_thnn_conv_transpose2d_backward
    CUDA: legacy::cuda::_thnn_conv_transpose2d_backward

- func: thnn_conv_transpose3d(Tensor self, Tensor weight, int[3] kernel_size, Tensor? bias=None, int[3] stride=1, int[3] padding=0, int[3] output_padding=0, int[3] dilation=1, *, Tensor(a!) out) -> Tensor(a!)
  python_module: nn

- func: thnn_conv_transpose3d(Tensor self, Tensor weight, int[3] kernel_size, Tensor? bias=None, int[3] stride=1, int[3] padding=0, int[3] output_padding=0, int[3] dilation=1) -> Tensor
  python_module: nn

- func: thnn_conv_transpose3d_forward(Tensor self, Tensor weight, int[3] kernel_size, Tensor? bias, int[3] stride, int[3] padding, int[3] output_padding, int[3] dilation, *, Tensor(a!) output, Tensor(b!) finput, Tensor(c!) fgrad_input) -> (Tensor(a!), Tensor(b!), Tensor(c!))
  python_module: nn
  dispatch:
    CPU: legacy::cpu::_thnn_conv_transpose3d_forward_out
    CUDA: legacy::cuda::_thnn_conv_transpose3d_forward_out

- func: thnn_conv_transpose3d_forward(Tensor self, Tensor weight, int[3] kernel_size, Tensor? bias, int[3] stride, int[3] padding, int[3] output_padding, int[3] dilation) -> (Tensor output, Tensor finput, Tensor fgrad_input)
  python_module: nn
  dispatch:
    CPU: legacy::cpu::_thnn_conv_transpose3d_forward
    CUDA: legacy::cuda::_thnn_conv_transpose3d_forward

- func: thnn_conv_transpose3d_backward(Tensor grad_output, Tensor self, Tensor weight, int[3] kernel_size, int[3] stride, int[3] padding, int[3] output_padding, int[3] dilation, Tensor finput, Tensor fgrad_input, *, Tensor?(a!) grad_input, Tensor?(b!) grad_weight, Tensor?(c!) grad_bias) -> (Tensor(a!), Tensor(b!), Tensor(c!))
  python_module: nn
  dispatch:
    CPU: legacy::cpu::_thnn_conv_transpose3d_backward_out
    CUDA: legacy::cuda::_thnn_conv_transpose3d_backward_out

- func: thnn_conv_transpose3d_backward(Tensor grad_output, Tensor self, Tensor weight, int[3] kernel_size, int[3] stride, int[3] padding, int[3] output_padding, int[3] dilation, Tensor finput, Tensor fgrad_input, bool[3] output_mask) -> (Tensor grad_input, Tensor grad_weight, Tensor grad_bias)
  python_module: nn
  dispatch:
    CPU: legacy::cpu::_thnn_conv_transpose3d_backward
    CUDA: legacy::cuda::_thnn_conv_transpose3d_backward

- func: thnn_conv2d(Tensor self, Tensor weight, int[2] kernel_size, Tensor? bias=None, int[2] stride=1, int[2] padding=0, *, Tensor(a!) out) -> Tensor(a!)
  python_module: nn

- func: thnn_conv2d(Tensor self, Tensor weight, int[2] kernel_size, Tensor? bias=None, int[2] stride=1, int[2] padding=0) -> Tensor
  python_module: nn

- func: thnn_conv2d_forward(Tensor self, Tensor weight, int[2] kernel_size, Tensor? bias, int[2] stride, int[2] padding, *, Tensor(a!) output, Tensor(b!) finput, Tensor(c!) fgrad_input) -> (Tensor(a!), Tensor(b!), Tensor(c!))
  python_module: nn
  dispatch:
    CPU: legacy::cpu::_thnn_conv2d_forward_out
    CUDA: legacy::cuda::_thnn_conv2d_forward_out

- func: thnn_conv2d_forward(Tensor self, Tensor weight, int[2] kernel_size, Tensor? bias, int[2] stride, int[2] padding) -> (Tensor output, Tensor finput, Tensor fgrad_input)
  python_module: nn
  dispatch:
    CPU: legacy::cpu::_thnn_conv2d_forward
    CUDA: legacy::cuda::_thnn_conv2d_forward

- func: thnn_conv2d_backward(Tensor grad_output, Tensor self, Tensor weight, int[2] kernel_size, int[2] stride, int[2] padding, Tensor finput, Tensor fgrad_input, *, Tensor?(a!) grad_input, Tensor?(b!) grad_weight, Tensor?(c!) grad_bias) -> (Tensor(a!), Tensor(b!), Tensor(c!))
  python_module: nn
  dispatch:
    CPU: legacy::cpu::_thnn_conv2d_backward_out
    CUDA: legacy::cuda::_thnn_conv2d_backward_out

- func: thnn_conv2d_backward(Tensor grad_output, Tensor self, Tensor weight, int[2] kernel_size, int[2] stride, int[2] padding, Tensor finput, Tensor fgrad_input, bool[3] output_mask) -> (Tensor grad_input, Tensor grad_weight, Tensor grad_bias)
  python_module: nn
  dispatch:
    CPU: legacy::cpu::_thnn_conv2d_backward
    CUDA: legacy::cuda::_thnn_conv2d_backward

- func: thnn_conv_depthwise2d(Tensor self, Tensor weight, int[2] kernel_size, Tensor? bias=None, int[2] stride=1, int[2] padding=0, int[2] dilation=1, *, Tensor(a!) out) -> Tensor(a!)
  python_module: nn

- func: thnn_conv_depthwise2d(Tensor self, Tensor weight, int[2] kernel_size, Tensor? bias=None, int[2] stride=1, int[2] padding=0, int[2] dilation=1) -> Tensor
  python_module: nn

- func: thnn_conv_depthwise2d_forward(Tensor self, Tensor weight, int[2] kernel_size, Tensor? bias, int[2] stride, int[2] padding, int[2] dilation, *, Tensor(a!) out) -> Tensor(a!)
  python_module: nn
  dispatch:
    CUDA: legacy::cuda::_thnn_conv_depthwise2d_forward_out

- func: thnn_conv_depthwise2d_forward(Tensor self, Tensor weight, int[2] kernel_size, Tensor? bias, int[2] stride, int[2] padding, int[2] dilation) -> Tensor
  python_module: nn
  dispatch:
    CUDA: legacy::cuda::_thnn_conv_depthwise2d_forward

- func: thnn_conv_depthwise2d_backward(Tensor grad_output, Tensor self, Tensor weight, int[2] kernel_size, int[2] stride, int[2] padding, int[2] dilation, *, Tensor?(a!) grad_input, Tensor?(b!) grad_weight) -> (Tensor(a!), Tensor(b!))
  python_module: nn
  dispatch:
    CUDA: legacy::cuda::_thnn_conv_depthwise2d_backward_out

- func: thnn_conv_depthwise2d_backward(Tensor grad_output, Tensor self, Tensor weight, int[2] kernel_size, int[2] stride, int[2] padding, int[2] dilation, bool[2] output_mask) -> (Tensor grad_input, Tensor grad_weight)
  python_module: nn
  dispatch:
    CUDA: legacy::cuda::_thnn_conv_depthwise2d_backward

- func: thnn_conv3d(Tensor self, Tensor weight, int[3] kernel_size, Tensor? bias=None, int[3] stride=1, int[3] padding=0, *, Tensor(a!) out) -> Tensor(a!)
  python_module: nn

- func: thnn_conv3d(Tensor self, Tensor weight, int[3] kernel_size, Tensor? bias=None, int[3] stride=1, int[3] padding=0) -> Tensor
  python_module: nn

- func: thnn_conv3d_forward(Tensor self, Tensor weight, int[3] kernel_size, Tensor? bias, int[3] stride, int[3] padding, *, Tensor(a!) output, Tensor(b!) finput, Tensor(c!) fgrad_input) -> (Tensor(a!), Tensor(b!), Tensor(c!))
  python_module: nn
  dispatch:
    CPU: legacy::cpu::_thnn_conv3d_forward_out

- func: thnn_conv3d_forward(Tensor self, Tensor weight, int[3] kernel_size, Tensor? bias, int[3] stride, int[3] padding) -> (Tensor output, Tensor finput, Tensor fgrad_input)
  python_module: nn
  dispatch:
    CPU: legacy::cpu::_thnn_conv3d_forward

- func: thnn_conv3d_backward(Tensor grad_output, Tensor self, Tensor weight, int[3] kernel_size, int[3] stride, int[3] padding, Tensor finput, Tensor fgrad_input, *, Tensor?(a!) grad_input, Tensor?(b!) grad_weight, Tensor?(c!) grad_bias) -> (Tensor(a!), Tensor(b!), Tensor(c!))
  python_module: nn
  dispatch:
    CPU: legacy::cpu::_thnn_conv3d_backward_out

- func: thnn_conv3d_backward(Tensor grad_output, Tensor self, Tensor weight, int[3] kernel_size, int[3] stride, int[3] padding, Tensor finput, Tensor fgrad_input, bool[3] output_mask) -> (Tensor grad_input, Tensor grad_weight, Tensor grad_bias)
  python_module: nn
  dispatch:
    CPU: legacy::cpu::_thnn_conv3d_backward

- func: thnn_conv_dilated2d(Tensor self, Tensor weight, int[2] kernel_size, Tensor? bias=None, int[2] stride=1, int[2] padding=0, int[2] dilation=1, *, Tensor(a!) out) -> Tensor(a!)
  python_module: nn

- func: thnn_conv_dilated2d(Tensor self, Tensor weight, int[2] kernel_size, Tensor? bias=None, int[2] stride=1, int[2] padding=0, int[2] dilation=1) -> Tensor
  python_module: nn

- func: thnn_conv_dilated2d_forward(Tensor self, Tensor weight, int[2] kernel_size, Tensor? bias, int[2] stride, int[2] padding, int[2] dilation, *, Tensor(a!) output, Tensor(b!) columns, Tensor(c!) ones) -> (Tensor(a!), Tensor(b!), Tensor(c!))
  python_module: nn
  dispatch:
    CPU: legacy::cpu::_thnn_conv_dilated2d_forward_out
    CUDA: legacy::cuda::_thnn_conv_dilated2d_forward_out

- func: thnn_conv_dilated2d_forward(Tensor self, Tensor weight, int[2] kernel_size, Tensor? bias, int[2] stride, int[2] padding, int[2] dilation) -> (Tensor output, Tensor columns, Tensor ones)
  python_module: nn
  dispatch:
    CPU: legacy::cpu::_thnn_conv_dilated2d_forward
    CUDA: legacy::cuda::_thnn_conv_dilated2d_forward

- func: thnn_conv_dilated2d_backward(Tensor grad_output, Tensor self, Tensor weight, int[2] kernel_size, int[2] stride, int[2] padding, int[2] dilation, Tensor columns, Tensor ones, *, Tensor?(a!) grad_input, Tensor?(b!) grad_weight, Tensor?(c!) grad_bias) -> (Tensor(a!), Tensor(b!), Tensor(c!))
  python_module: nn
  dispatch:
    CPU: legacy::cpu::_thnn_conv_dilated2d_backward_out
    CUDA: legacy::cuda::_thnn_conv_dilated2d_backward_out

- func: thnn_conv_dilated2d_backward(Tensor grad_output, Tensor self, Tensor weight, int[2] kernel_size, int[2] stride, int[2] padding, int[2] dilation, Tensor columns, Tensor ones, bool[3] output_mask) -> (Tensor grad_input, Tensor grad_weight, Tensor grad_bias)
  python_module: nn
  dispatch:
    CPU: legacy::cpu::_thnn_conv_dilated2d_backward
    CUDA: legacy::cuda::_thnn_conv_dilated2d_backward

- func: thnn_conv_dilated3d(Tensor self, Tensor weight, int[3] kernel_size, Tensor? bias=None, int[3] stride=1, int[3] padding=0, int[3] dilation=1, *, Tensor(a!) out) -> Tensor(a!)
  python_module: nn

- func: thnn_conv_dilated3d(Tensor self, Tensor weight, int[3] kernel_size, Tensor? bias=None, int[3] stride=1, int[3] padding=0, int[3] dilation=1) -> Tensor
  python_module: nn

- func: thnn_conv_dilated3d_forward(Tensor self, Tensor weight, int[3] kernel_size, Tensor? bias, int[3] stride, int[3] padding, int[3] dilation, *, Tensor(a!) output, Tensor(b!) columns, Tensor(c!) ones) -> (Tensor(a!), Tensor(b!), Tensor(c!))
  python_module: nn
  dispatch:
    CPU: legacy::cpu::_thnn_conv_dilated3d_forward_out
    CUDA: legacy::cuda::_thnn_conv_dilated3d_forward_out

- func: thnn_conv_dilated3d_forward(Tensor self, Tensor weight, int[3] kernel_size, Tensor? bias, int[3] stride, int[3] padding, int[3] dilation) -> (Tensor output, Tensor columns, Tensor ones)
  python_module: nn
  dispatch:
    CPU: legacy::cpu::_thnn_conv_dilated3d_forward
    CUDA: legacy::cuda::_thnn_conv_dilated3d_forward

- func: thnn_conv_dilated3d_backward(Tensor grad_output, Tensor self, Tensor weight, int[3] kernel_size, int[3] stride, int[3] padding, int[] dilation, Tensor columns, Tensor ones, *, Tensor?(a!) grad_input, Tensor?(b!) grad_weight, Tensor?(c!) grad_bias) -> (Tensor(a!), Tensor(b!), Tensor(c!))
  python_module: nn
  dispatch:
    CPU: legacy::cpu::_thnn_conv_dilated3d_backward_out
    CUDA: legacy::cuda::_thnn_conv_dilated3d_backward_out

- func: thnn_conv_dilated3d_backward(Tensor grad_output, Tensor self, Tensor weight, int[3] kernel_size, int[3] stride, int[3] padding, int[3] dilation, Tensor columns, Tensor ones, bool[3] output_mask) -> (Tensor grad_input, Tensor grad_weight, Tensor grad_bias)
  python_module: nn
  dispatch:
    CPU: legacy::cpu::_thnn_conv_dilated3d_backward
    CUDA: legacy::cuda::_thnn_conv_dilated3d_backward

- func: thnn_col2im(Tensor self, int[2] output_size, int[2] kernel_size, int[2] dilation, int[2] padding, int[2] stride) -> Tensor
  python_module: nn
  dispatch:
    CPU: legacy::cpu::_thnn_col2im_forward
    CUDA: legacy::cuda::_thnn_col2im_forward

- func: thnn_col2im_backward(Tensor grad_output, int[2] kernel_size, int[2] dilation, int[2] padding, int[2] stride) -> Tensor
  python_module: nn
  dispatch:
    CPU: legacy::cpu::_thnn_col2im_backward
    CUDA: legacy::cuda::_thnn_col2im_backward

- func: thnn_im2col(Tensor self, int[2] kernel_size, int[2] dilation, int[2] padding, int[2] stride) -> Tensor
  python_module: nn
  dispatch:
    CPU: legacy::cpu::_thnn_im2col_forward
    CUDA: legacy::cuda::_thnn_im2col_forward

- func: thnn_im2col_backward(Tensor grad_output, int[2] input_size, int[2] kernel_size, int[2] dilation, int[2] padding, int[2] stride) -> Tensor
  python_module: nn
  dispatch:
    CPU: legacy::cpu::_thnn_im2col_backward
    CUDA: legacy::cuda::_thnn_im2col_backward<|MERGE_RESOLUTION|>--- conflicted
+++ resolved
@@ -3196,13 +3196,8 @@
 - func: exponential_(Tensor(a!) self, float lambd=1, *, Generator? generator=None) -> Tensor(a!)
   variants: method
   dispatch:
-<<<<<<< HEAD
-    CPU: exponential_cpu_
+    CPU: legacy::cpu::_th_exponential_
     CUDA: exponential_cuda_
-=======
-    CPU: legacy::cpu::_th_exponential_
-    CUDA: legacy::cuda::_th_exponential_
->>>>>>> 7ca76b4f
 
 - func: geometric_(Tensor(a!) self, float p, *, Generator? generator=None) -> Tensor(a!)
   variants: method
