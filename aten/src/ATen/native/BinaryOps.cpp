--- conflicted
+++ resolved
@@ -287,17 +287,16 @@
   }
 }
 
+TORCH_IMPL_FUNC(sigmoid_backward_out) (const Tensor& grad_output, const Tensor& output, const Tensor& result) {
+  sigmoid_backward_stub(device_type(), *this);
+}
+
 TORCH_IMPL_FUNC(special_xlog1py_out) (const Tensor& self, const Tensor& other, const Tensor& result) {
   xlog1py_stub(device_type(), *this);
 }
 
-<<<<<<< HEAD
-TORCH_IMPL_FUNC(sigmoid_backward_out) (const Tensor& grad_output, const Tensor& output, const Tensor& result) {
-  sigmoid_backward_stub(device_type(), *this);
-=======
 TORCH_IMPL_FUNC(special_zeta_out) (const Tensor& self, const Tensor& other, const Tensor& result) {
   zeta_stub(device_type(), *this);
->>>>>>> 432963cc
 }
 
 #define CREATE_BINARY_TORCH_IMPL_FUNC(func_out, func_stub)                                                    \
