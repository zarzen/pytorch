#include <ATen/native/BinaryOps.h>

#include <type_traits>

#include <ATen/ATen.h>
#include <ATen/Dispatch.h>
#include <ATen/MemoryOverlap.h>
#include <ATen/NativeFunctions.h>
#include <ATen/native/TensorIterator.h>

#include <torch/library.h>

namespace at {
namespace native {

// These are still needed because we don't have C++ conversions from number
// types (int, float, etc.) to Tensor (only to Scalar). They're not exposed
// to Python.

static void check_convert(const Scalar& scalar, ScalarType scalarType) {
  // Validate that is possible to convert scalar to tensor dtype without
  // overflow
  AT_DISPATCH_ALL_TYPES_AND_COMPLEX_AND3(
      at::ScalarType::Bool,
      at::ScalarType::BFloat16,
      at::ScalarType::Half,
      scalarType,
      "check_convert",
      [&] { scalar.to<scalar_t>(); });
}

static Tensor wrapped_scalar_tensor_and_check_convert(
    const Scalar& scalar,
    Tensor tensor) {
  check_convert(scalar, tensor.scalar_type());
  return at::native::wrapped_scalar_tensor(scalar);
}

} // namespace native

namespace meta {

TORCH_META_FUNC2(add, Tensor) (
  const Tensor& self, const Tensor& other, const Scalar& alpha
) {
  build_borrowing_binary_op(maybe_get_output(), self, other);
  native::alpha_check(dtype(), alpha);
}

TORCH_META_FUNC2(sub, Tensor) (
  const Tensor& self, const Tensor& other, const Scalar& alpha
) {
  native::sub_check(self, other);
  build_borrowing_binary_op(maybe_get_output(), self, other);
  native::alpha_check(dtype(), alpha);
}

TORCH_META_FUNC2(mul, Tensor) (
  const Tensor& self, const Tensor& other
) {
  build_borrowing_binary_op(maybe_get_output(), self, other);
}

TORCH_META_FUNC2(div, Tensor) (const Tensor& self, const Tensor& other) {
  build_borrowing_binary_float_op(maybe_get_output(), self, other);
}

TORCH_META_FUNC2(div, Tensor_mode) (const Tensor& self, const Tensor& other, c10::optional<c10::string_view> rounding_mode) {
  if (!rounding_mode.has_value()) {
    build_borrowing_binary_float_op(maybe_get_output(), self, other);
  // NOLINTNEXTLINE(bugprone-branch-clone)
  } else if (*rounding_mode == "trunc") {
    build_borrowing_binary_op(maybe_get_output(), self, other);
  } else if (*rounding_mode == "floor") {
    build_borrowing_binary_op(maybe_get_output(), self, other);
  } else {
    TORCH_CHECK(false,
        "div expected rounding_mode to be one of None, 'trunc', or 'floor' "
        "but found '", *rounding_mode, "'");
  }
}

TORCH_META_FUNC(special_xlog1py) (const Tensor& self, const Tensor& other) {
  build_borrowing_binary_float_op(maybe_get_output(), self, other);
}

TORCH_META_FUNC(special_zeta) (const Tensor& self, const Tensor& other) {
  build_borrowing_binary_float_op(maybe_get_output(), self, other);
}

TORCH_META_FUNC2(copysign, Tensor) (
  const Tensor& self, const Tensor& other
) {
  build_borrowing_binary_float_op(maybe_get_output(), self, other);
}

TORCH_META_FUNC(heaviside) (
  const Tensor& self, const Tensor& other
) {
  TORCH_CHECK(!self.is_complex() && !other.is_complex() &&
              (maybe_get_output().defined() ? !maybe_get_output().is_complex() : true),
              "heaviside is not yet implemented for complex tensors.");
  TORCH_CHECK(self.dtype() == other.dtype() &&
              (maybe_get_output().defined() ? maybe_get_output().dtype() == self.dtype() : true),
              "heaviside is not yet implemented for tensors with different dtypes.");

  build_binary_op(maybe_get_output(), self, other);
}

TORCH_META_FUNC(atan2) (const Tensor& self, const Tensor& other) {
  build_borrowing_binary_float_op(maybe_get_output(), self, other);
}

TORCH_META_FUNC2(remainder, Tensor)(const Tensor& self, const Tensor& other) {
  build_borrowing_binary_op(maybe_get_output(), self, other);
}

TORCH_META_FUNC2(bitwise_left_shift, Tensor) (
  const Tensor& self, const Tensor& other
) {
  build_borrowing_binary_op(maybe_get_output(), self, other);
}

TORCH_META_FUNC2(bitwise_right_shift, Tensor) (
  const Tensor& self, const Tensor& other
) {
  build_borrowing_binary_op(maybe_get_output(), self, other);
}

// These are normal binary ops that preserve dtype
#define CREATE_BINARY_META_FUNC(func)                                 \
  TORCH_META_FUNC(func) (const Tensor& self, const Tensor& other) {   \
    build_borrowing_binary_op(maybe_get_output(), self, other);                 \
  }

CREATE_BINARY_META_FUNC(logaddexp);
CREATE_BINARY_META_FUNC(logaddexp2);
CREATE_BINARY_META_FUNC(gcd);
CREATE_BINARY_META_FUNC(lcm);
CREATE_BINARY_META_FUNC(hypot);
CREATE_BINARY_META_FUNC(igamma);
CREATE_BINARY_META_FUNC(igammac);
CREATE_BINARY_META_FUNC(nextafter);

TORCH_META_FUNC(maximum) (const Tensor& self, const Tensor& other) {
  TORCH_CHECK(!self.is_complex() && !other.is_complex(), "maximum not implemented for complex tensors.");
  build_borrowing_binary_op(maybe_get_output(), self, other);
}

TORCH_META_FUNC(minimum) (const Tensor& self, const Tensor& other) {
  TORCH_CHECK(!self.is_complex() && !other.is_complex(), "minimum not implemented for complex tensors.");
  build_borrowing_binary_op(maybe_get_output(), self, other);
}

TORCH_META_FUNC(fmax) (const Tensor& self, const Tensor& other) {
    TORCH_CHECK(!self.is_complex() && !other.is_complex(), "fmax not implemented for complex tensors.");
    build_binary_op(maybe_get_output(), self, other);
}

TORCH_META_FUNC(fmin) (const Tensor& self, const Tensor& other) {
    TORCH_CHECK(!self.is_complex() && !other.is_complex(), "fmin not implemented for complex tensors.");
    build_binary_op(maybe_get_output(), self, other);
}

void comparison_op_check(const Tensor& self, const Tensor& other) {
  // Validate that is possible to convert zero-dim tensor's dtype to other dtype
  // without overflow
  if (self.scalar_type() != other.scalar_type()) {
    if (self.dim() != 0 && other.dim() == 0) {
      native::check_convert(other.item(), self.scalar_type());
    } else if (self.dim() == 0 && other.dim() != 0) {
      native::check_convert(self.item(), other.scalar_type());
    }
  }
}

#define CREATE_COMPARISON_SCALAR_TENSOR_META_FUNC(func)                     \
  TORCH_META_FUNC2(func, Tensor)(const Tensor& self, const Tensor& other) { \
    comparison_op_check(self, other);                                       \
    build_comparison_op(maybe_get_output(), self, other);                   \
  }                                                                         \
                                                                            \
  TORCH_META_FUNC2(func, Scalar)(const Tensor& self, const Scalar& other) { \
    auto other_tensor =                                                     \
        native::wrapped_scalar_tensor_and_check_convert(other, self);       \
    comparison_op_check(self, other_tensor);                                \
    build_comparison_op(maybe_get_output(), self, other_tensor);            \
  }

<<<<<<< HEAD
CREATE_COMPARISON_SCALAR_TENSOR_META_FUNC(eq);
CREATE_COMPARISON_SCALAR_TENSOR_META_FUNC(ne);
CREATE_COMPARISON_SCALAR_TENSOR_META_FUNC(lt);
CREATE_COMPARISON_SCALAR_TENSOR_META_FUNC(le);
CREATE_COMPARISON_SCALAR_TENSOR_META_FUNC(gt);
CREATE_COMPARISON_SCALAR_TENSOR_META_FUNC(ge);
=======
TORCH_META_FUNC2(eq, Scalar)(const Tensor& self, const Scalar& other) {
  auto other_tensor = native::wrapped_scalar_tensor_and_check_convert(other, self);
  build_comparison_op(maybe_get_output(), self, other_tensor);
}
>>>>>>> 7754dc86

} // namespace meta


namespace native {

// NOLINTNEXTLINE(cppcoreguidelines-avoid-non-const-global-variables)
DEFINE_DISPATCH(add_stub);
// NOLINTNEXTLINE(cppcoreguidelines-avoid-non-const-global-variables)
DEFINE_DISPATCH(add_clamp_stub);
// NOLINTNEXTLINE(cppcoreguidelines-avoid-non-const-global-variables)
DEFINE_DISPATCH(sub_stub);
// NOLINTNEXTLINE(cppcoreguidelines-avoid-non-const-global-variables)
DEFINE_DISPATCH(mul_stub);
// NOLINTNEXTLINE(cppcoreguidelines-avoid-non-const-global-variables)
DEFINE_DISPATCH(div_true_stub);
// NOLINTNEXTLINE(cppcoreguidelines-avoid-non-const-global-variables)
DEFINE_DISPATCH(div_floor_stub);
// NOLINTNEXTLINE(cppcoreguidelines-avoid-non-const-global-variables)
DEFINE_DISPATCH(div_trunc_stub);
// NOLINTNEXTLINE(cppcoreguidelines-avoid-non-const-global-variables)
DEFINE_DISPATCH(remainder_stub);
// NOLINTNEXTLINE(cppcoreguidelines-avoid-non-const-global-variables)
DEFINE_DISPATCH(atan2_stub);
// NOLINTNEXTLINE(cppcoreguidelines-avoid-non-const-global-variables)
DEFINE_DISPATCH(bitwise_and_stub);
// NOLINTNEXTLINE(cppcoreguidelines-avoid-non-const-global-variables)
DEFINE_DISPATCH(bitwise_or_stub);
// NOLINTNEXTLINE(cppcoreguidelines-avoid-non-const-global-variables)
DEFINE_DISPATCH(bitwise_xor_stub);
// NOLINTNEXTLINE(cppcoreguidelines-avoid-non-const-global-variables)
DEFINE_DISPATCH(lshift_stub);
// NOLINTNEXTLINE(cppcoreguidelines-avoid-non-const-global-variables)
DEFINE_DISPATCH(rshift_stub);
// NOLINTNEXTLINE(cppcoreguidelines-avoid-non-const-global-variables)
DEFINE_DISPATCH(logical_and_stub);
// NOLINTNEXTLINE(cppcoreguidelines-avoid-non-const-global-variables)
DEFINE_DISPATCH(logical_or_stub);
// NOLINTNEXTLINE(cppcoreguidelines-avoid-non-const-global-variables)
DEFINE_DISPATCH(logical_xor_stub);
// NOLINTNEXTLINE(cppcoreguidelines-avoid-non-const-global-variables)
DEFINE_DISPATCH(lt_stub);
// NOLINTNEXTLINE(cppcoreguidelines-avoid-non-const-global-variables)
DEFINE_DISPATCH(le_stub);
// NOLINTNEXTLINE(cppcoreguidelines-avoid-non-const-global-variables)
DEFINE_DISPATCH(gt_stub);
// NOLINTNEXTLINE(cppcoreguidelines-avoid-non-const-global-variables)
DEFINE_DISPATCH(ge_stub);
// NOLINTNEXTLINE(cppcoreguidelines-avoid-non-const-global-variables)
DEFINE_DISPATCH(eq_stub);
// NOLINTNEXTLINE(cppcoreguidelines-avoid-non-const-global-variables)
DEFINE_DISPATCH(ne_stub);
// NOLINTNEXTLINE(cppcoreguidelines-avoid-non-const-global-variables)
DEFINE_DISPATCH(sigmoid_backward_stub);
// NOLINTNEXTLINE(cppcoreguidelines-avoid-non-const-global-variables)
DEFINE_DISPATCH(logit_backward_stub);
// NOLINTNEXTLINE(cppcoreguidelines-avoid-non-const-global-variables)
DEFINE_DISPATCH(tanh_backward_stub);
// NOLINTNEXTLINE(cppcoreguidelines-avoid-non-const-global-variables)
DEFINE_DISPATCH(maximum_stub);
// NOLINTNEXTLINE(cppcoreguidelines-avoid-non-const-global-variables)
DEFINE_DISPATCH(minimum_stub);
// NOLINTNEXTLINE(cppcoreguidelines-avoid-non-const-global-variables)
DEFINE_DISPATCH(fmax_stub);
// NOLINTNEXTLINE(cppcoreguidelines-avoid-non-const-global-variables)
DEFINE_DISPATCH(fmin_stub);
// NOLINTNEXTLINE(cppcoreguidelines-avoid-non-const-global-variables)
DEFINE_DISPATCH(fmod_stub);
// NOLINTNEXTLINE(cppcoreguidelines-avoid-non-const-global-variables)
DEFINE_DISPATCH(logaddexp_stub);
// NOLINTNEXTLINE(cppcoreguidelines-avoid-non-const-global-variables)
DEFINE_DISPATCH(logaddexp2_stub);
// NOLINTNEXTLINE(cppcoreguidelines-avoid-non-const-global-variables)
DEFINE_DISPATCH(gcd_stub);
// NOLINTNEXTLINE(cppcoreguidelines-avoid-non-const-global-variables)
DEFINE_DISPATCH(lcm_stub);
// NOLINTNEXTLINE(cppcoreguidelines-avoid-non-const-global-variables)
DEFINE_DISPATCH(hypot_stub);
// NOLINTNEXTLINE(cppcoreguidelines-avoid-non-const-global-variables)
DEFINE_DISPATCH(igamma_stub);
// NOLINTNEXTLINE(cppcoreguidelines-avoid-non-const-global-variables)
DEFINE_DISPATCH(igammac_stub);
// NOLINTNEXTLINE(cppcoreguidelines-avoid-non-const-global-variables)
DEFINE_DISPATCH(nextafter_stub);
// NOLINTNEXTLINE(cppcoreguidelines-avoid-non-const-global-variables)
DEFINE_DISPATCH(heaviside_stub);
// NOLINTNEXTLINE(cppcoreguidelines-avoid-non-const-global-variables)
DEFINE_DISPATCH(copysign_stub);
// NOLINTNEXTLINE(cppcoreguidelines-avoid-non-const-global-variables)
DEFINE_DISPATCH(xlogy_stub);
DEFINE_DISPATCH(xlog1py_stub);
DEFINE_DISPATCH(zeta_stub);

TORCH_IMPL_FUNC(add_out) (
  const Tensor& self, const Tensor& other, const Scalar& alpha, const Tensor& result
) {
  add_stub(device_type(), *this, alpha);
  TORCH_INTERNAL_ASSERT(result.scalar_type() == output().dtype());
}

TORCH_IMPL_FUNC(sub_out) (
  const Tensor& self, const Tensor& other, const Scalar& alpha, const Tensor& result
) {
  sub_stub(device_type(), *this, alpha);
  TORCH_INTERNAL_ASSERT(result.scalar_type() == output().dtype());
}

TORCH_IMPL_FUNC(mul_out) (
  const Tensor& self, const Tensor& other, const Tensor& result
) {
  mul_stub(device_type(), *this);
}

TORCH_IMPL_FUNC(div_out) (const Tensor& self, const Tensor& other, const Tensor& result) {
  div_true_stub(device_type(), *this);
}

TORCH_IMPL_FUNC(div_out_mode) (
  const Tensor& self, const Tensor& other, c10::optional<c10::string_view> rounding_mode, const Tensor& result
) {
  if (!rounding_mode.has_value()) {
    div_true_stub(device_type(), *this);
  } else if (*rounding_mode == "trunc") {
    div_trunc_stub(device_type(), *this);
  } else if (*rounding_mode == "floor") {
    div_floor_stub(device_type(), *this);
  }
}

TORCH_IMPL_FUNC(special_xlog1py_out) (const Tensor& self, const Tensor& other, const Tensor& result) {
  xlog1py_stub(device_type(), *this);
}

TORCH_IMPL_FUNC(special_zeta_out) (const Tensor& self, const Tensor& other, const Tensor& result) {
  zeta_stub(device_type(), *this);
}

#define CREATE_BINARY_TORCH_IMPL_FUNC(func_out, func_stub)                                                    \
TORCH_IMPL_FUNC(func_out) (const Tensor& self, const Tensor& other, const Tensor& result) {  \
  func_stub(device_type(), *this);                                                           \
}

CREATE_BINARY_TORCH_IMPL_FUNC(maximum_out, maximum_stub);
CREATE_BINARY_TORCH_IMPL_FUNC(minimum_out, minimum_stub);
CREATE_BINARY_TORCH_IMPL_FUNC(fmax_out, fmax_stub);
CREATE_BINARY_TORCH_IMPL_FUNC(fmin_out, fmin_stub);
CREATE_BINARY_TORCH_IMPL_FUNC(logaddexp_out, logaddexp_stub);
CREATE_BINARY_TORCH_IMPL_FUNC(logaddexp2_out, logaddexp2_stub);
CREATE_BINARY_TORCH_IMPL_FUNC(gcd_out, gcd_stub);
CREATE_BINARY_TORCH_IMPL_FUNC(lcm_out, lcm_stub);
CREATE_BINARY_TORCH_IMPL_FUNC(hypot_out, hypot_stub);
CREATE_BINARY_TORCH_IMPL_FUNC(igamma_out, igamma_stub);
CREATE_BINARY_TORCH_IMPL_FUNC(igammac_out, igammac_stub);
CREATE_BINARY_TORCH_IMPL_FUNC(nextafter_out, nextafter_stub);
CREATE_BINARY_TORCH_IMPL_FUNC(remainder_out, remainder_stub);

Tensor special_xlog1py(const Scalar& x, const Tensor& y) {
  return at::special_xlog1py(wrapped_scalar_tensor(x), y);
}

Tensor special_xlog1py(const Tensor& x, const Scalar& y) {
  return at::special_xlog1py(x, wrapped_scalar_tensor(y));
}

Tensor& special_xlog1py_out(const Scalar& self, const Tensor& other, Tensor& result) {
  return at::special_xlog1py_out(result, wrapped_scalar_tensor(self), other);
}

Tensor& special_xlog1py_out(const Tensor& self, const Scalar& other, Tensor& result) {
  return at::special_xlog1py_out(result, self, wrapped_scalar_tensor(other));
}

Tensor special_zeta(const Scalar& x, const Tensor& y) {
  return at::special_zeta(wrapped_scalar_tensor(x), y);
}

Tensor special_zeta(const Tensor& x, const Scalar& y) {
  return at::special_zeta(x, wrapped_scalar_tensor(y));
}

Tensor& special_zeta_out(const Scalar& self, const Tensor& other, Tensor& result) {
  return at::special_zeta_out(result, wrapped_scalar_tensor(self), other);
}

Tensor& special_zeta_out(const Tensor& self, const Scalar& other, Tensor& result) {
  return at::special_zeta_out(result, self, wrapped_scalar_tensor(other));
}

TORCH_IMPL_FUNC(atan2_out) (const Tensor& self, const Tensor& other, const Tensor& result) {
  atan2_stub(device_type(), *this);
}

Tensor& add_relu_impl(
    Tensor& result, const Tensor& self, const Tensor& other, const Scalar& alpha) {
  auto iter = TensorIterator::binary_op(result, self, other);
  Scalar min_val;
  Scalar max_val;
  if (self.dtype() == at::kInt) {
    min_val = 0;
    max_val = std::numeric_limits<int32_t>::max();
  } else if (self.dtype() == at::kLong) {
    min_val = 0;
    max_val = std::numeric_limits<int64_t>::max();
  } else if (self.dtype() == at::kShort) {
    min_val = 0;
    max_val = std::numeric_limits<int16_t>::max();
  } else if (self.dtype() == at::kChar) {
    min_val = 0;
    max_val = std::numeric_limits<int8_t>::max();
  } else if (self.dtype() == at::kFloat) {
    min_val = 0.0;
    max_val = std::numeric_limits<float>::max();
  } else if (self.dtype() == at::kDouble) {
    min_val = 0.0;
    max_val = std::numeric_limits<double>::max();
  } else {
    TORCH_INTERNAL_ASSERT(
        "Unsupported datatype for add_relu:", self.dtype().name());
  }

  result = iter.output();
  add_clamp_stub(iter.device_type(), iter, alpha, min_val, max_val);
  return result;
}

Tensor& add_relu_out(const Tensor& self, const Tensor& other, const Scalar& alpha, Tensor& result) {
  return add_relu_impl(result, self, other, alpha);
}

Tensor add_relu(const Tensor& self, const Tensor& other, const Scalar& alpha) {
  Tensor result;
  return add_relu_impl(result, self, other, alpha);
}

Tensor& add_relu_(Tensor& self, const Tensor& other, const Scalar& alpha) {
  return add_relu_impl(self, self, other, alpha);
}

TORCH_IMPL_FUNC(copysign_out) (
  const Tensor& self, const Tensor& other, const Tensor& result
) {
  copysign_stub(device_type(), *this);
}

Tensor copysign(const Tensor& self, const Scalar& other) {
  // redispatch!
  return at::copysign(self, wrapped_scalar_tensor(other));
}

Tensor& copysign_(Tensor& self, const Scalar& other) {
  // redispatch!
  return self.copysign_(wrapped_scalar_tensor(other));
}

Tensor& copysign_out(const Tensor& self, const Scalar& other, Tensor& result) {
  // redispatch!
  return at::copysign_out(result, self, wrapped_scalar_tensor(other));
}

// WARNING: There doesn't appear to be any testing for this function
// with sparse self input.
Tensor div(const Tensor& self, const Scalar& other) {
  return self.div(wrapped_scalar_tensor(other)); // redispatch!
}

// WARNING: This function, with a sparse self, is currently only
// exercised by DistributedDataParallelTest.test_sparse_gradients
// (you need to exercise it from C++, because this overload is never
// used for Python)
Tensor& div_(Tensor& self, const Scalar& other) {
  return self.div_(wrapped_scalar_tensor(other)); // redispatch!
}

Tensor div(const Tensor& self, const Scalar& other, c10::optional<c10::string_view> rounding_mode) {
  return self.div(wrapped_scalar_tensor(other), std::move(rounding_mode)); // redispatch!
}

Tensor& div_(Tensor& self, const Scalar& other, c10::optional<c10::string_view> rounding_mode) {
  return self.div_(wrapped_scalar_tensor(other), std::move(rounding_mode)); // redispatch!
}

// divide, alias for div
Tensor& divide_out(const Tensor& self, const Tensor& other, Tensor& result) {
  return at::div_out(result, self, other);
}

Tensor divide(const Tensor& self, const Tensor& other) {
  return self.div(other);
}

Tensor& divide_(Tensor& self, const Tensor& other) {
  return self.div_(other);
}

Tensor divide(const Tensor& self, const Scalar& other) {
  return self.div(other);
}

Tensor& divide_(Tensor& self, const Scalar& other) {
  return self.div_(other);
}

Tensor& divide_out(const Tensor& self, const Tensor& other, c10::optional<c10::string_view> rounding_mode, Tensor& result) {
  return at::div_out(result, self, other, std::move(rounding_mode));
}

Tensor divide(const Tensor& self, const Tensor& other, c10::optional<c10::string_view> rounding_mode) {
  return self.div(other, std::move(rounding_mode));
}

Tensor& divide_(Tensor& self, const Tensor& other, c10::optional<c10::string_view> rounding_mode) {
  return self.div_(other, std::move(rounding_mode));
}

Tensor divide(const Tensor& self, const Scalar& other, c10::optional<c10::string_view> rounding_mode) {
  return self.div(other, std::move(rounding_mode));
}

Tensor& divide_(Tensor& self, const Scalar& other, c10::optional<c10::string_view> rounding_mode) {
  return self.div_(other, std::move(rounding_mode));
}

// true_divide, an alias for div
Tensor& true_divide_out(const Tensor& self, const Tensor& divisor, Tensor& result) {
  return at::div_out(result, self, divisor);
}

Tensor true_divide(const Tensor& self, const Tensor& divisor) {
  return self.div(divisor);
}

Tensor& true_divide_(Tensor& self, const Tensor& divisor) {
  return self.div_(divisor);
}

Tensor true_divide(const Tensor& self, const Scalar& divisor) {
  return self.div(divisor);
}

Tensor& true_divide_(Tensor& self, const Scalar& divisor) {
  return self.div_(divisor);
}

Tensor& floor_divide_out(const Tensor& self, const Tensor& other, Tensor& result) {
  TORCH_WARN_ONCE(
    "floor_divide is deprecated, and will be removed in a future version of pytorch. "
    "It currently rounds toward 0 (like the 'trunc' function NOT 'floor'). "
    "This results in incorrect rounding for negative values.\n"
    "To keep the current behavior, use torch.div(a, b, rounding_mode='trunc'), "
    "or for actual floor division, use torch.div(a, b, rounding_mode='floor')."
  );
  // FIXME: Not actually doing floor division (#43874)
  auto iter = TensorIterator::binary_op(result, self, other);
  div_trunc_stub(iter.device_type(), iter);
  if (!result.defined()) {
    result = iter.output();
  }
  return result;
}

Tensor floor_divide(const Tensor& self, const Tensor& other) {
  TORCH_WARN_ONCE(
    "floor_divide is deprecated, and will be removed in a future version of pytorch. "
    "It currently rounds toward 0 (like the 'trunc' function NOT 'floor'). "
    "This results in incorrect rounding for negative values.\n"
    "To keep the current behavior, use torch.div(a, b, rounding_mode='trunc'), "
    "or for actual floor division, use torch.div(a, b, rounding_mode='floor')."
  );
  // FIXME: Not actually doing floor division (#43874)
  Tensor result;
  auto iter = TensorIterator::binary_op(result, self, other);
  div_trunc_stub(iter.device_type(), iter);
  return iter.output();
}

Tensor& floor_divide_(Tensor& self, const Tensor& other) {
  return native::floor_divide_out(self, other, self);
}

// TODO: Make this structured to undo the perf regression from native:: removal
// in call here
Tensor mul(const Tensor& self, const Scalar& other) {
  return at::mul(self, wrapped_scalar_tensor(other)); // redispatch!
}

Tensor& mul_(Tensor& self, const Scalar& other) {
  return at::mul_out(self, wrapped_scalar_tensor(other), self); // redispatch!
}

// multiply, alias for mul
Tensor& multiply_out(const Tensor& self, const Tensor& other, Tensor& result) {
  return at::mul_out(result, self, other);
}

Tensor multiply(const Tensor& self, const Tensor& other) {
  return self.mul(other);
}

Tensor& multiply_(Tensor& self, const Tensor& other) {
  return self.mul_(other);
}

Tensor multiply(const Tensor& self, const Scalar& other) {
  return self.mul(other);
}

Tensor& multiply_(Tensor& self, const Scalar& other) {
  return self.mul_(other);
}

Tensor sub(const Tensor& self, const Scalar& other, const Scalar& alpha) {
  return at::sub(self, wrapped_scalar_tensor(other), alpha); // redispatch!
}

Tensor& sub_(Tensor& self, const Scalar& other, const Scalar& alpha) {
  return self.sub_(wrapped_scalar_tensor(other), alpha); // redispatch!
}

// subtract, alias for sub
Tensor& subtract_out(const Tensor& self, const Tensor& other, const Scalar& alpha, Tensor& result) {
  return at::sub_out(result, self, other, alpha);
}

Tensor subtract(const Tensor& self, const Tensor& other, const Scalar& alpha) {
  return self.sub(other, alpha);
}

Tensor& subtract_(Tensor& self, const Tensor& other, const Scalar& alpha) {
  return self.sub_(other, alpha);
}

Tensor subtract(const Tensor& self, const Scalar& other, const Scalar& alpha) {
  return self.sub(other, alpha);
}

Tensor& subtract_(Tensor& self, const Scalar& other, const Scalar& alpha) {
  return self.sub_(other, alpha);
}

Tensor& sigmoid_backward_out(const Tensor& grad_output, const Tensor& output, Tensor& result) {
  auto iter = TensorIterator::binary_op(result, grad_output, output);
  sigmoid_backward_stub(iter.device_type(), iter);
  return result;
}

Tensor sigmoid_backward(const Tensor& grad_output, const Tensor& output) {
  Tensor result;
  auto iter = TensorIterator::binary_op(result, grad_output, output);
  sigmoid_backward_stub(iter.device_type(), iter);
  return iter.output();
}

Tensor& logit_backward_out(const Tensor& grad_output,
    const Tensor& input,
    c10::optional<double> eps,
    Tensor& result) {
  auto iter = TensorIterator::binary_op(result, grad_output, input);
  logit_backward_stub(
      iter.device_type(), iter, Scalar(eps ? eps.value() : -1.0));
  return result;
}

Tensor logit_backward(
    const Tensor& grad_output,
    const Tensor& input,
    c10::optional<double> eps) {
  Tensor result;
  auto iter = TensorIterator::binary_op(result, grad_output, input);
  logit_backward_stub(
      iter.device_type(), iter, Scalar(eps ? eps.value() : -1.0));
  return iter.output();
}

Tensor& tanh_backward_out(const Tensor& grad_output, const Tensor& output, Tensor& result) {
  auto iter = TensorIterator::binary_op(result, grad_output, output);
  tanh_backward_stub(iter.device_type(), iter);
  return result;
}

Tensor tanh_backward(const Tensor& grad_output, const Tensor& output) {
  Tensor result;
  auto iter = TensorIterator::binary_op(result, grad_output, output);
  tanh_backward_stub(iter.device_type(), iter);
  return iter.output();
}

Tensor rsub(const Tensor& self, const Tensor& other, const Scalar& alpha) {
  return at::sub(other, self, alpha); // redispatch!
}

// TODO: Make this structured to undo the perf regression from native:: removal
// in call here

Tensor add(const Tensor& self, const Scalar& other, const Scalar& alpha) {
  return at::add(self, wrapped_scalar_tensor(other), alpha);
}

Tensor& add_(Tensor& self, const Scalar& other, const Scalar& alpha) {
  return self.add_(wrapped_scalar_tensor(other), alpha);
}

Tensor remainder(const Tensor& self, const Scalar& other) {
  // redispatch
  return at::remainder(self, wrapped_scalar_tensor(other));
}

Tensor& remainder_(Tensor& self, const Scalar& other) {
  // redispatch
  return self.remainder_(wrapped_scalar_tensor(other));
}

Tensor& remainder_out(const Tensor& self, const Scalar& other, Tensor& result) {
  // redispatch
  return at::remainder_out(result, self, wrapped_scalar_tensor(other));
}

Tensor remainder(const Scalar& self, const Tensor& other) {
  return at::remainder(wrapped_scalar_tensor(self), other);
}

Tensor rsub(const Tensor& self, const Scalar& other, const Scalar& alpha) {
  return native::rsub(self, wrapped_scalar_tensor(other), alpha);
}

Tensor& bitwise_and_out(const Tensor& self, const Tensor& other, Tensor& result) {
  auto iter = TensorIterator::binary_op(result, self, other);
  bitwise_and_stub(iter.device_type(), iter);
  return result;
}

Tensor bitwise_and(const Tensor& self, const Tensor& other) {
  Tensor result = at::empty({0}, self.options());
  at::bitwise_and_out(result, self, other);
  return result;
}

Tensor& bitwise_and_(Tensor& self, const Tensor& other) {
  return at::bitwise_and_out(self, self, other);
}

Tensor& bitwise_and_out(const Tensor& self, const Scalar& other, Tensor& result) {
  return at::bitwise_and_out(result, self, wrapped_scalar_tensor(other));
}

Tensor bitwise_and(const Tensor& self, const Scalar& other) {
  Tensor result = at::empty({0}, self.options());
  return at::bitwise_and_out(result, self, other);
}

Tensor& bitwise_and_(Tensor& self, const Scalar& other) {
  return at::bitwise_and_out(self, self, other);
}

// Legacy and interfaces. They are aliased to bitwise_and* functions
Tensor __and__(const Tensor& self, const Tensor& other) {
  return at::bitwise_and(self, other);
}

Tensor __and__(const Tensor& self, const Scalar& other) {
  return at::bitwise_and(self, other);
}

Tensor& __iand__(Tensor& self, const Tensor& other) {
  return self.bitwise_and_(other);
}

Tensor& __iand__(Tensor& self, const Scalar& other) {
  return self.bitwise_and_(other);
}

Tensor& bitwise_or_out(const Tensor& self, const Tensor& other, Tensor& result) {
  auto iter = TensorIterator::binary_op(result, self, other);
  bitwise_or_stub(iter.device_type(), iter);
  return result;
}

Tensor bitwise_or(const Tensor& self, const Tensor& other) {
  Tensor result = at::empty({0}, self.options());
  at::bitwise_or_out(result, self, other);
  return result;
}

Tensor& bitwise_or_(Tensor& self, const Tensor& other) {
  return at::bitwise_or_out(self, self, other);
}

Tensor& bitwise_or_out(const Tensor& self, const Scalar& other, Tensor& result) {
  return at::bitwise_or_out(result, self, wrapped_scalar_tensor(other));
}

Tensor bitwise_or(const Tensor& self, const Scalar& other) {
  Tensor result = at::empty({0}, self.options());
  return at::bitwise_or_out(result, self, other);
}

Tensor& bitwise_or_(Tensor& self, const Scalar& other) {
  return at::bitwise_or_out(self, self, other);
}

// Legacy or interfaces. They are aliased to bitwise_or* functions
Tensor __or__(const Tensor& self, const Tensor& other) {
  return at::bitwise_or(self, other);
}

Tensor __or__(const Tensor& self, const Scalar& other) {
  return at::bitwise_or(self, other);
}

Tensor& __ior__(Tensor& self, const Tensor& other) {
  return self.bitwise_or_(other);
}

Tensor& __ior__(Tensor& self, const Scalar& other) {
  return self.bitwise_or_(other);
}

Tensor& bitwise_xor_out(const Tensor& self, const Tensor& other, Tensor& result) {
  auto iter = TensorIterator::binary_op(result, self, other);
  bitwise_xor_stub(iter.device_type(), iter);
  return result;
}

Tensor bitwise_xor(const Tensor& self, const Tensor& other) {
  Tensor result = at::empty({0}, self.options());
  at::bitwise_xor_out(result, self, other);
  return result;
}

Tensor& bitwise_xor_(Tensor& self, const Tensor& other) {
  return at::bitwise_xor_out(self, self, other);
}

Tensor& bitwise_xor_out(const Tensor& self, const Scalar& other, Tensor& result) {
  return at::bitwise_xor_out(result, self, wrapped_scalar_tensor(other));
}

Tensor bitwise_xor(const Tensor& self, const Scalar& other) {
  Tensor result = at::empty({0}, self.options());
  return at::bitwise_xor_out(result, self, other);
}

Tensor& bitwise_xor_(Tensor& self, const Scalar& other) {
  return at::bitwise_xor_out(self, self, other);
}

// Legacy xor interfaces. They are aliased to bitwise_xor* functions
Tensor __xor__(const Tensor& self, const Tensor& other) {
  return at::bitwise_xor(self, other);
}

Tensor __xor__(const Tensor& self, const Scalar& other) {
  return at::bitwise_xor(self, other);
}

Tensor& __ixor__(Tensor& self, const Tensor& other) {
  return self.bitwise_xor_(other);
}

Tensor& __ixor__(Tensor& self, const Scalar& other) {
  return self.bitwise_xor_(other);
}

Tensor __lshift__(const Tensor& self, const Tensor& other) {
  Tensor result;
  auto iter = TensorIterator::binary_op(result, self, other);
  lshift_stub(iter.device_type(), iter);
  return iter.output();
}

Tensor __lshift__(const Tensor& self, const Scalar& other) {
  Tensor result;
  auto wrapper = wrapped_scalar_tensor(other).toType(self.scalar_type());
  auto iter = TensorIterator::binary_op(result, self, wrapper);
  lshift_stub(iter.device_type(), iter);
  return iter.output();
}

Tensor& __ilshift__(Tensor& self, const Tensor& other) {
  auto iter = TensorIterator::binary_op(self, self, other);
  lshift_stub(iter.device_type(), iter);
  return self;
}

Tensor& __ilshift__(Tensor& self, const Scalar& other) {
  auto wrapper = wrapped_scalar_tensor(other).toType(self.scalar_type());
  auto iter = TensorIterator::binary_op(self, self, wrapper);
  lshift_stub(iter.device_type(), iter);
  return self;
}

TORCH_IMPL_FUNC(bitwise_left_shift_out) (const Tensor& self, const Tensor& other, const Tensor& result) {
  lshift_stub(device_type(), *this);
}

Tensor& bitwise_left_shift_out(const Tensor& self, const Scalar& other, Tensor& result) {
  return at::bitwise_left_shift_out(result, self, wrapped_scalar_tensor(other).toType(self.scalar_type()));
}

Tensor bitwise_left_shift(const Tensor& self, const Scalar& other) {
  return at::bitwise_left_shift(self, wrapped_scalar_tensor(other).toType(self.scalar_type()));
}

Tensor& bitwise_left_shift_(Tensor& self, const Scalar& other) {
  return at::bitwise_left_shift_out(self, self, wrapped_scalar_tensor(other).toType(self.scalar_type()));
}

Tensor bitwise_left_shift(const Scalar& self, const Tensor& other) {
  return at::bitwise_left_shift(wrapped_scalar_tensor(self).toType(other.scalar_type()), other);
}

Tensor __rshift__(const Tensor& self, const Tensor& other) {
  Tensor result;
  auto iter = TensorIterator::binary_op(result, self, other);
  rshift_stub(iter.device_type(), iter);
  return iter.output();
}

Tensor __rshift__(const Tensor& self, const Scalar& other) {
  Tensor result;
  auto wrapper = wrapped_scalar_tensor(other).toType(self.scalar_type());
  auto iter = TensorIterator::binary_op(result, self, wrapper);
  rshift_stub(iter.device_type(), iter);
  return iter.output();
}

Tensor& __irshift__(Tensor& self, const Tensor& other) {
  auto iter = TensorIterator::binary_op(self, self, other);
  rshift_stub(iter.device_type(), iter);
  return self;
}

Tensor& __irshift__(Tensor& self, const Scalar& other) {
  auto wrapper = wrapped_scalar_tensor(other).toType(self.scalar_type());
  auto iter = TensorIterator::binary_op(self, self, wrapper);
  rshift_stub(iter.device_type(), iter);
  return self;
}

TORCH_IMPL_FUNC(bitwise_right_shift_out) (const Tensor& self, const Tensor& other, const Tensor& result) {
  rshift_stub(device_type(), *this);
}

Tensor& bitwise_right_shift_out(const Tensor& self, const Scalar& other, Tensor& result) {
  return at::bitwise_right_shift_out(result, self, wrapped_scalar_tensor(other).toType(self.scalar_type()));
}

Tensor bitwise_right_shift(const Tensor& self, const Scalar& other) {
  return at::bitwise_right_shift(self, wrapped_scalar_tensor(other).toType(self.scalar_type()));
}

Tensor& bitwise_right_shift_(Tensor& self, const Scalar& other) {
  return at::bitwise_right_shift_out(self, self, wrapped_scalar_tensor(other).toType(self.scalar_type()));
}

Tensor bitwise_right_shift(const Scalar& self, const Tensor& other) {
  return at::bitwise_right_shift(wrapped_scalar_tensor(self).toType(other.scalar_type()), other);
}

template <typename Stub>
Tensor& comparison_op_out(Tensor& result, const Tensor& self, const Tensor& other, Stub& stub) {
  // Validate that is possible to convert zero-dim tensor's dtype to other dtype without overflow
  if (self.scalar_type() != other.scalar_type()) {
    if (self.dim() != 0 && other.dim() == 0) {
      check_convert(other.item(), self.scalar_type());
    } else if (self.dim() == 0 && other.dim() != 0) {
      check_convert(self.item(), other.scalar_type());
    }
  }
  auto iter = TensorIterator::comparison_op(result, self, other);
  stub(iter.device_type(), iter);
  return result;
}

template <typename OutImpl>
Tensor comparison_op(const Tensor& self, const Tensor& other, OutImpl& out_impl) {
  Tensor result = at::empty({0}, self.options().dtype(kBool));
  return out_impl(result, self, other);
}

// To avoid overflow during type promotion we will check that both dtypes of self and other are same
template <typename OutImpl>
Tensor& comparison_op_(Tensor& self, const Tensor& other, OutImpl& out_impl) {
  TORCH_CHECK(self.dtype() == other.dtype(),
              "Expected object of scalar type ", self.dtype(), " but got scalar type ",
              other.dtype(), " for argument 'other'");
  return out_impl(self, self, other);
}

// validates that is possible to convert Scalar other to self's dtype without overflow.
// This behavior is unique to comparison ops; arithmetic operations don't do this.
// In the future, we should reconsider this inconsistency and decide if we want to add the same check to arithmetic ops.
template <typename OutImpl>
Tensor& comparison_op_out(Tensor& result, const Tensor& self, const Scalar& other, OutImpl& out_impl) {
  return out_impl(result, self, wrapped_scalar_tensor_and_check_convert(other, self));
}

template <typename OutImpl>
Tensor comparison_op(const Tensor& self, const Scalar& other, OutImpl& out_impl) {
  return comparison_op(self, wrapped_scalar_tensor_and_check_convert(other, self), out_impl);
}

template <typename OutImpl>
Tensor& comparison_op_(Tensor& self, const Scalar& other, OutImpl& out_impl) {
  return out_impl(self, self, wrapped_scalar_tensor_and_check_convert(other, self));
}

// We need explicit cast to OutFunc because each *_out func is overloaded twice. Without An explicit cast, merely
// referring to *_out function is ambiguious.
using OutFunc = std::add_const<Tensor&(&)(Tensor&, const Tensor&, const Tensor&)>::type;

// less, alias for torch.lt
Tensor& less_out(const Tensor& self, const Tensor& other, Tensor& result) { return at::lt_out(result, self, other); }
Tensor less(const Tensor& self, const Tensor& other) { return self.lt(other); }
Tensor& less_(Tensor& self, const Tensor& other) { return self.lt_(other); }
Tensor& less_out(const Tensor& self, const Scalar& other, Tensor& result) { return at::lt_out(result, self, other); }
Tensor less(const Tensor& self, const Scalar& other) { return self.lt(other); }
Tensor& less_(Tensor& self, const Scalar& other) { return self.lt_(other); }

// less_equal, alias for torch.le
Tensor& less_equal_out(const Tensor& self, const Tensor& other, Tensor& result) { return at::le_out(result, self, other); }
Tensor less_equal(const Tensor& self, const Tensor& other) { return self.le(other); }
Tensor& less_equal_(Tensor& self, const Tensor& other) { return self.le_(other); }
Tensor& less_equal_out(const Tensor& self, const Scalar& other, Tensor& result) { return at::le_out(result, self, other); }
Tensor less_equal(const Tensor& self, const Scalar& other) { return self.le(other); }
Tensor& less_equal_(Tensor& self, const Scalar& other) { return self.le_(other); }

// greater, alias for torch.gt
Tensor& greater_out(const Tensor& self, const Tensor& other, Tensor& result) { return at::gt_out(result, self, other); }
Tensor greater(const Tensor& self, const Tensor& other) { return self.gt(other); }
Tensor& greater_(Tensor& self, const Tensor& other) { return self.gt_(other); }
Tensor& greater_out(const Tensor& self, const Scalar& other, Tensor& result) { return at::gt_out(result, self, other); }
Tensor greater(const Tensor& self, const Scalar& other) { return self.gt(other); }
Tensor& greater_(Tensor& self, const Scalar& other) { return self.gt_(other); }

// greater_equal, alias for torch.ge
Tensor& greater_equal_out(const Tensor& self, const Tensor& other, Tensor& result) { return at::ge_out(result, self, other); }
Tensor greater_equal(const Tensor& self, const Tensor& other) { return self.ge(other); }
Tensor& greater_equal_(Tensor& self, const Tensor& other) { return self.ge_(other); }
Tensor& greater_equal_out(const Tensor& self, const Scalar& other, Tensor& result) { return at::ge_out(result, self, other); }
Tensor greater_equal(const Tensor& self, const Scalar& other) { return self.ge(other); }
Tensor& greater_equal_(Tensor& self, const Scalar& other) { return self.ge_(other); }

#define CREATE_COMPARISON_SCALAR_TENSOR_IMPL_FUNC(func)             \
  TORCH_IMPL_FUNC(func##_Tensor_out)                                \
  (const Tensor& self, const Tensor& other, const Tensor& result) { \
    func##_stub(device_type(), *this);                              \
  }                                                                 \
                                                                    \
  TORCH_IMPL_FUNC(func##_Scalar_out)                                \
  (const Tensor& self, const Scalar& other, const Tensor& result) { \
    func##_stub(device_type(), *this);                              \
  }

CREATE_COMPARISON_SCALAR_TENSOR_IMPL_FUNC(eq);
CREATE_COMPARISON_SCALAR_TENSOR_IMPL_FUNC(ne);
CREATE_COMPARISON_SCALAR_TENSOR_IMPL_FUNC(gt);
CREATE_COMPARISON_SCALAR_TENSOR_IMPL_FUNC(ge);
CREATE_COMPARISON_SCALAR_TENSOR_IMPL_FUNC(lt);
CREATE_COMPARISON_SCALAR_TENSOR_IMPL_FUNC(le);

// not_equal, alias for torch.ne
Tensor& not_equal_out(const Tensor& self, const Tensor& other, Tensor& result) { return at::ne_out(result, self, other); }
Tensor not_equal(const Tensor& self, const Tensor& other) { return self.ne(other); }
Tensor& not_equal_(Tensor& self, const Tensor& other) { return self.ne_(other); }
Tensor& not_equal_out(const Tensor& self, const Scalar& other, Tensor& result) { return at::ne_out(result, self, other); }
Tensor not_equal(const Tensor& self, const Scalar& other) { return self.ne(other); }
Tensor& not_equal_(Tensor& self, const Scalar& other) { return self.ne_(other); }

Tensor& logical_and_out(const Tensor& self, const Tensor& other, Tensor& result) { return comparison_op_out(result, self, other, logical_and_stub); }
Tensor logical_and(const Tensor& self, const Tensor& other) { return comparison_op(self, other, static_cast<OutFunc>(at::logical_and_out)); }
Tensor& logical_and_(Tensor& self, const Tensor& other) { return comparison_op_(self, other, static_cast<OutFunc>(at::logical_and_out)); }
Tensor& logical_and_out(Tensor& result, const Tensor& self, const Scalar& other) { return comparison_op_out(result, self, other, static_cast<OutFunc>(at::logical_and_out)); }
Tensor logical_and(const Tensor& self, const Scalar& other) { return comparison_op(self, other, static_cast<OutFunc>(at::logical_and_out)); }
Tensor& logical_and_(Tensor& self, const Scalar& other) { return comparison_op_(self, other, static_cast<OutFunc>(at::logical_and_out)); }

Tensor& logical_or_out(const Tensor& self, const Tensor& other, Tensor& result) { return comparison_op_out(result, self, other, logical_or_stub); }
Tensor logical_or(const Tensor& self, const Tensor& other) { return comparison_op(self, other, static_cast<OutFunc>(at::logical_or_out)); }
Tensor& logical_or_(Tensor& self, const Tensor& other) { return comparison_op_(self, other, static_cast<OutFunc>(at::logical_or_out)); }
Tensor& logical_or_out(Tensor& result, const Tensor& self, const Scalar& other) { return comparison_op_out(result, self, other, static_cast<OutFunc>(at::logical_or_out)); }
Tensor logical_or(const Tensor& self, const Scalar& other) { return comparison_op(self, other, static_cast<OutFunc>(at::logical_or_out)); }
Tensor& logical_or_(Tensor& self, const Scalar& other) { return comparison_op_(self, other, static_cast<OutFunc>(at::logical_or_out)); }

Tensor& logical_xor_out(const Tensor& self, const Tensor& other, Tensor& result) { return comparison_op_out(result, self, other, logical_xor_stub); }
Tensor logical_xor(const Tensor& self, const Tensor& other) { return comparison_op(self, other, static_cast<OutFunc>(at::logical_xor_out)); }
Tensor& logical_xor_(Tensor& self, const Tensor& other) { return comparison_op_(self, other, static_cast<OutFunc>(at::logical_xor_out)); }
Tensor& logical_xor_out(Tensor& result, const Tensor& self, const Scalar& other) { return comparison_op_out(result, self, other, static_cast<OutFunc>(at::logical_xor_out)); }
Tensor logical_xor(const Tensor& self, const Scalar& other) { return comparison_op(self, other, static_cast<OutFunc>(at::logical_xor_out)); }
Tensor& logical_xor_(Tensor& self, const Scalar& other) { return comparison_op_(self, other, static_cast<OutFunc>(at::logical_xor_out)); }

// binary max, alias for maximum
Tensor& max_out(const Tensor& self, const Tensor& other, Tensor& result) {
  return at::maximum_out(result, self, other);
}

Tensor max(const Tensor& self, const Tensor& other) {
  return at::maximum(self, other);
}

// binary min, alias for minimum
Tensor& min_out(const Tensor& self, const Tensor& other, Tensor& result) {
  return at::minimum_out(result, self, other);
}

Tensor min(const Tensor& self, const Tensor& other) {
  return at::minimum(self, other);
}

Tensor& fmin_out(const Tensor& self, const Tensor& other, Tensor& result) {
  TORCH_CHECK(!self.is_complex() && !other.is_complex(), "fmin not implemented for complex tensors.");

  auto iter = TensorIterator::binary_op(result, self, other);
  fmin_stub(iter.device_type(), iter);
  return result;
}

Tensor fmin(const Tensor& self, const Tensor& other) {
  TORCH_CHECK(!self.is_complex() && !other.is_complex(), "fmin not implemented for complex tensors.");

  Tensor result;
  auto iter = TensorIterator::binary_op(result, self, other);
  fmin_stub(iter.device_type(), iter);
  return iter.output();
}

Tensor floor_divide(const Tensor& self, const Scalar& other) {
  return at::floor_divide(self, wrapped_scalar_tensor(other));
}

Tensor& floor_divide_(Tensor& self, const Scalar& other) {
  return at::floor_divide_out(self, self, wrapped_scalar_tensor(other));
}

Tensor& fmod_out(const Tensor& self, const Tensor& other, Tensor & result) {
  auto iter = TensorIterator::binary_op(result, self, other);
  fmod_stub(iter.device_type(), iter);
  return result;
}

Tensor& fmod_out(const Tensor& self, const Scalar& other, Tensor & result) {
  return native::fmod_out(self, wrapped_scalar_tensor(other), result);
}

Tensor fmod(const Tensor& self, const Tensor & other) {
  Tensor result;
  auto iter = TensorIterator::binary_op(result, self, other);
  fmod_stub(iter.device_type(), iter);
  return iter.output();
}

Tensor fmod(const Tensor& self, const Scalar& other) {
  return native::fmod(self, wrapped_scalar_tensor(other));
}

Tensor& fmod_(Tensor& self, const Tensor& other) {
  return native::fmod_out(self, other, self);
}

Tensor& fmod_(Tensor& self, const Scalar& other) {
  return native::fmod_(self, wrapped_scalar_tensor(other));
}

// Note: this function is only for testing.
// It is undocumented and should not be used outside of tests.
Tensor _test_serialization_subcmul(const Tensor& self, const Tensor& other, const Scalar& alpha) {
  return self - (other * alpha);
}

TORCH_IMPL_FUNC(heaviside_out) (
  const Tensor& self, const Tensor& other, const Tensor& result
) {
  heaviside_stub(device_type(), *this);
}

Tensor& ldexp_out(const Tensor& self, const Tensor& other, Tensor& result) {
  return at::mul_out(result, self, at::pow(2.0, other));
}

Tensor ldexp(const Tensor& self, const Tensor& other) {
  return at::mul(self, at::pow(2.0, other));
}

Tensor& ldexp_(Tensor& self, const Tensor& other) {
  return at::ldexp_out(self, self, other);
}

Tensor& xlogy_out(const Tensor& self, const Tensor& other, Tensor& result) {
  auto iter = TensorIterator::binary_float_op(result, self, other);
  xlogy_stub(iter.device_type(), iter);
  return result;
}

Tensor& xlogy_out(const Scalar& self, const Tensor& other, Tensor& result) {
  return at::xlogy_out(result, wrapped_scalar_tensor(self), other);
}

Tensor& xlogy_out(const Tensor& self, const Scalar& other, Tensor& result) {
  return at::xlogy_out(result, self, wrapped_scalar_tensor(other));
}

Tensor xlogy(const Tensor& x, const Tensor& y) {
  Tensor result;
  auto iter = TensorIterator::binary_float_op(result, x, y);
  xlogy_stub(iter.device_type(), iter);
  return iter.output();
}

Tensor xlogy(const Scalar& x, const Tensor& y) {
  return at::xlogy(wrapped_scalar_tensor(x), y);
}

Tensor xlogy(const Tensor& x, const Scalar& y) {
  return at::xlogy(x, wrapped_scalar_tensor(y));
}

Tensor& xlogy_(Tensor& x, const Tensor& y) {
  return at::xlogy_out(x, x, y);
}

Tensor& xlogy_(Tensor& x, const Scalar& y) {
  return at::xlogy_out(x, x, wrapped_scalar_tensor(y));
}

} // namespace native
} // namespace at<|MERGE_RESOLUTION|>--- conflicted
+++ resolved
@@ -183,23 +183,15 @@
   TORCH_META_FUNC2(func, Scalar)(const Tensor& self, const Scalar& other) { \
     auto other_tensor =                                                     \
         native::wrapped_scalar_tensor_and_check_convert(other, self);       \
-    comparison_op_check(self, other_tensor);                                \
     build_comparison_op(maybe_get_output(), self, other_tensor);            \
   }
 
-<<<<<<< HEAD
 CREATE_COMPARISON_SCALAR_TENSOR_META_FUNC(eq);
 CREATE_COMPARISON_SCALAR_TENSOR_META_FUNC(ne);
 CREATE_COMPARISON_SCALAR_TENSOR_META_FUNC(lt);
 CREATE_COMPARISON_SCALAR_TENSOR_META_FUNC(le);
 CREATE_COMPARISON_SCALAR_TENSOR_META_FUNC(gt);
 CREATE_COMPARISON_SCALAR_TENSOR_META_FUNC(ge);
-=======
-TORCH_META_FUNC2(eq, Scalar)(const Tensor& self, const Scalar& other) {
-  auto other_tensor = native::wrapped_scalar_tensor_and_check_convert(other, self);
-  build_comparison_op(maybe_get_output(), self, other_tensor);
-}
->>>>>>> 7754dc86
 
 } // namespace meta
 
