--- conflicted
+++ resolved
@@ -31,11 +31,7 @@
       - name: Ensure correct trailing newlines
         if: always() && steps.requirements.outcome == 'success'
         run: |
-<<<<<<< HEAD
-          (! git --no-pager grep -Il '' -- . ':(exclude)**/contrib/**' ':(exclude)third_party' ':(exclude)**.expect' ':(exclude)tools/clang_format_hash' ':(exclude)*.ipynb' | tools/linter/trailing_newlines.py || (echo "The above files do not have correct trailing newlines; please normalize them"; false))
-=======
           (! git --no-pager grep -Il '' -- . ':(exclude)**/contrib/**' ':(exclude)third_party' ':(exclude)**.expect' ':(exclude)**.ipynb' ':(exclude)tools/clang_format_hash' | tools/linter/trailing_newlines.py || (echo "The above files do not have correct trailing newlines; please normalize them"; false))
->>>>>>> 77594f74
       - name: Ensure no trailing spaces
         if: always()
         run: |
